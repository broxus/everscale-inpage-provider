--- conflicted
+++ resolved
@@ -104,11 +104,7 @@
 					<aside class="tsd-sources">
 						<p>Inherited from <a href="contractstate.html">ContractState</a>.<a href="contractstate.html#balance">balance</a></p>
 						<ul>
-<<<<<<< HEAD
-							<li>Defined in <a href="https://github.com/broxus/ton-inpage-provider/blob/bbbd821/src/models.ts#L9">src/models.ts:9</a></li>
-=======
-							<li>Defined in <a href="https://github.com/broxus/ton-inpage-provider/blob/7b10c02/src/models.ts#L9">src/models.ts:9</a></li>
->>>>>>> 397eac64
+							<li>Defined in <a href="https://github.com/broxus/ton-inpage-provider/blob/8708874/src/models.ts#L9">src/models.ts:9</a></li>
 						</ul>
 					</aside>
 				</section>
@@ -118,11 +114,7 @@
 					<div class="tsd-signature tsd-kind-icon">boc<span class="tsd-signature-symbol">:</span> <span class="tsd-signature-type">string</span></div>
 					<aside class="tsd-sources">
 						<ul>
-<<<<<<< HEAD
-							<li>Defined in <a href="https://github.com/broxus/ton-inpage-provider/blob/bbbd821/src/models.ts#L19">src/models.ts:19</a></li>
-=======
-							<li>Defined in <a href="https://github.com/broxus/ton-inpage-provider/blob/7b10c02/src/models.ts#L19">src/models.ts:19</a></li>
->>>>>>> 397eac64
+							<li>Defined in <a href="https://github.com/broxus/ton-inpage-provider/blob/8708874/src/models.ts#L19">src/models.ts:19</a></li>
 						</ul>
 					</aside>
 				</section>
@@ -133,11 +125,7 @@
 					<aside class="tsd-sources">
 						<p>Inherited from <a href="contractstate.html">ContractState</a>.<a href="contractstate.html#gentimings">genTimings</a></p>
 						<ul>
-<<<<<<< HEAD
-							<li>Defined in <a href="https://github.com/broxus/ton-inpage-provider/blob/bbbd821/src/models.ts#L10">src/models.ts:10</a></li>
-=======
-							<li>Defined in <a href="https://github.com/broxus/ton-inpage-provider/blob/7b10c02/src/models.ts#L10">src/models.ts:10</a></li>
->>>>>>> 397eac64
+							<li>Defined in <a href="https://github.com/broxus/ton-inpage-provider/blob/8708874/src/models.ts#L10">src/models.ts:10</a></li>
 						</ul>
 					</aside>
 				</section>
@@ -148,11 +136,7 @@
 					<aside class="tsd-sources">
 						<p>Inherited from <a href="contractstate.html">ContractState</a>.<a href="contractstate.html#isdeployed">isDeployed</a></p>
 						<ul>
-<<<<<<< HEAD
-							<li>Defined in <a href="https://github.com/broxus/ton-inpage-provider/blob/bbbd821/src/models.ts#L12">src/models.ts:12</a></li>
-=======
-							<li>Defined in <a href="https://github.com/broxus/ton-inpage-provider/blob/7b10c02/src/models.ts#L12">src/models.ts:12</a></li>
->>>>>>> 397eac64
+							<li>Defined in <a href="https://github.com/broxus/ton-inpage-provider/blob/8708874/src/models.ts#L12">src/models.ts:12</a></li>
 						</ul>
 					</aside>
 				</section>
@@ -163,11 +147,7 @@
 					<aside class="tsd-sources">
 						<p>Inherited from <a href="contractstate.html">ContractState</a>.<a href="contractstate.html#lasttransactionid">lastTransactionId</a></p>
 						<ul>
-<<<<<<< HEAD
-							<li>Defined in <a href="https://github.com/broxus/ton-inpage-provider/blob/bbbd821/src/models.ts#L11">src/models.ts:11</a></li>
-=======
-							<li>Defined in <a href="https://github.com/broxus/ton-inpage-provider/blob/7b10c02/src/models.ts#L11">src/models.ts:11</a></li>
->>>>>>> 397eac64
+							<li>Defined in <a href="https://github.com/broxus/ton-inpage-provider/blob/8708874/src/models.ts#L11">src/models.ts:11</a></li>
 						</ul>
 					</aside>
 				</section>
