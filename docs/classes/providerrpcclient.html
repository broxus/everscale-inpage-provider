<!doctype html>
<html class="default no-js">
<head>
	<meta charset="utf-8">
	<meta http-equiv="X-UA-Compatible" content="IE=edge">
	<title>ProviderRpcClient | ton-inpage-provider - v0.1.29</title>
	<meta name="description" content="Documentation for ton-inpage-provider - v0.1.29">
	<meta name="viewport" content="width=device-width, initial-scale=1">
	<link rel="stylesheet" href="../assets/css/main.css">
	<script async src="../assets/js/search.js" id="search-script"></script>
</head>
<body>
<header>
	<div class="tsd-page-toolbar">
		<div class="container">
			<div class="table-wrap">
				<div class="table-cell" id="tsd-search" data-index="../assets/js/search.json" data-base="..">
					<div class="field">
						<label for="tsd-search-field" class="tsd-widget search no-caption">Search</label>
						<input id="tsd-search-field" type="text" />
					</div>
					<ul class="results">
						<li class="state loading">Preparing search index...</li>
						<li class="state failure">The search index is not available</li>
					</ul>
					<a href="../index.html" class="title">ton-inpage-provider - v0.1.29</a>
				</div>
				<div class="table-cell" id="tsd-widgets">
					<div id="tsd-filter">
						<a href="#" class="tsd-widget options no-caption" data-toggle="options">Options</a>
						<div class="tsd-filter-group">
							<div class="tsd-select" id="tsd-filter-visibility">
								<span class="tsd-select-label">All</span>
								<ul class="tsd-select-list">
									<li data-value="public">Public</li>
									<li data-value="protected">Public/Protected</li>
									<li data-value="private" class="selected">All</li>
								</ul>
							</div>
							<input type="checkbox" id="tsd-filter-inherited" checked />
							<label class="tsd-widget" for="tsd-filter-inherited">Inherited</label>
							<input type="checkbox" id="tsd-filter-externals" checked />
							<label class="tsd-widget" for="tsd-filter-externals">Externals</label>
						</div>
					</div>
					<a href="#" class="tsd-widget menu no-caption" data-toggle="menu">Menu</a>
				</div>
			</div>
		</div>
	</div>
	<div class="tsd-page-title">
		<div class="container">
			<ul class="tsd-breadcrumb">
				<li>
					<a href="../index.html">ton-inpage-provider - v0.1.29</a>
				</li>
				<li>
					<a href="providerrpcclient.html">ProviderRpcClient</a>
				</li>
			</ul>
			<h1>Class ProviderRpcClient</h1>
		</div>
	</div>
</header>
<div class="container container-main">
	<div class="row">
		<div class="col-8 col-content">
			<section class="tsd-panel tsd-hierarchy">
				<h3>Hierarchy</h3>
				<ul class="tsd-hierarchy">
					<li>
						<span class="target">ProviderRpcClient</span>
					</li>
				</ul>
			</section>
			<section class="tsd-panel-group tsd-index-group">
				<h2>Index</h2>
				<section class="tsd-panel tsd-index-panel">
					<div class="tsd-index-content">
						<section class="tsd-index-section ">
							<h3>Constructors</h3>
							<ul class="tsd-index-list">
								<li class="tsd-kind-constructor tsd-parent-kind-class"><a href="providerrpcclient.html#constructor" class="tsd-kind-icon">constructor</a></li>
							</ul>
						</section>
						<section class="tsd-index-section ">
							<h3>Accessors</h3>
							<ul class="tsd-index-list">
								<li class="tsd-kind-get-signature tsd-parent-kind-class"><a href="providerrpcclient.html#isinitialized" class="tsd-kind-icon">is<wbr>Initialized</a></li>
								<li class="tsd-kind-get-signature tsd-parent-kind-class"><a href="providerrpcclient.html#raw" class="tsd-kind-icon">raw</a></li>
								<li class="tsd-kind-get-signature tsd-parent-kind-class"><a href="providerrpcclient.html#rawapi" class="tsd-kind-icon">raw<wbr>Api</a></li>
							</ul>
						</section>
						<section class="tsd-index-section ">
							<h3>Methods</h3>
							<ul class="tsd-index-list">
								<li class="tsd-kind-method tsd-parent-kind-class tsd-has-type-parameter"><a href="providerrpcclient.html#addasset" class="tsd-kind-icon">add<wbr>Asset</a></li>
								<li class="tsd-kind-method tsd-parent-kind-class"><a href="providerrpcclient.html#codetotvc" class="tsd-kind-icon">code<wbr>ToTvc</a></li>
								<li class="tsd-kind-method tsd-parent-kind-class tsd-has-type-parameter"><a href="providerrpcclient.html#createcontract" class="tsd-kind-icon">create<wbr>Contract</a></li>
								<li class="tsd-kind-method tsd-parent-kind-class"><a href="providerrpcclient.html#createsubscriber" class="tsd-kind-icon">create<wbr>Subscriber</a></li>
								<li class="tsd-kind-method tsd-parent-kind-class"><a href="providerrpcclient.html#disconnect" class="tsd-kind-icon">disconnect</a></li>
								<li class="tsd-kind-method tsd-parent-kind-class"><a href="providerrpcclient.html#ensureinitialized" class="tsd-kind-icon">ensure<wbr>Initialized</a></li>
								<li class="tsd-kind-method tsd-parent-kind-class"><a href="providerrpcclient.html#extractpublickey" class="tsd-kind-icon">extract<wbr>Public<wbr>Key</a></li>
								<li class="tsd-kind-method tsd-parent-kind-class tsd-has-type-parameter"><a href="providerrpcclient.html#getexpectedaddress" class="tsd-kind-icon">get<wbr>Expected<wbr>Address</a></li>
								<li class="tsd-kind-method tsd-parent-kind-class"><a href="providerrpcclient.html#getfullcontractstate" class="tsd-kind-icon">get<wbr>Full<wbr>Contract<wbr>State</a></li>
								<li class="tsd-kind-method tsd-parent-kind-class"><a href="providerrpcclient.html#getproviderstate" class="tsd-kind-icon">get<wbr>Provider<wbr>State</a></li>
								<li class="tsd-kind-method tsd-parent-kind-class"><a href="providerrpcclient.html#gettransactions" class="tsd-kind-icon">get<wbr>Transactions</a></li>
								<li class="tsd-kind-method tsd-parent-kind-class"><a href="providerrpcclient.html#hasprovider" class="tsd-kind-icon">has<wbr>Provider</a></li>
								<li class="tsd-kind-method tsd-parent-kind-class tsd-has-type-parameter"><a href="providerrpcclient.html#packintocell" class="tsd-kind-icon">pack<wbr>Into<wbr>Cell</a></li>
								<li class="tsd-kind-method tsd-parent-kind-class"><a href="providerrpcclient.html#requestpermissions" class="tsd-kind-icon">request<wbr>Permissions</a></li>
								<li class="tsd-kind-method tsd-parent-kind-class"><a href="providerrpcclient.html#sendmessage" class="tsd-kind-icon">send<wbr>Message</a></li>
								<li class="tsd-kind-method tsd-parent-kind-class"><a href="providerrpcclient.html#signdata" class="tsd-kind-icon">sign<wbr>Data</a></li>
								<li class="tsd-kind-method tsd-parent-kind-class"><a href="providerrpcclient.html#splittvc" class="tsd-kind-icon">split<wbr>Tvc</a></li>
								<li class="tsd-kind-method tsd-parent-kind-class"><a href="providerrpcclient.html#subscribe" class="tsd-kind-icon">subscribe</a></li>
								<li class="tsd-kind-method tsd-parent-kind-class tsd-has-type-parameter"><a href="providerrpcclient.html#unpackfromcell" class="tsd-kind-icon">unpack<wbr>From<wbr>Cell</a></li>
								<li class="tsd-kind-method tsd-parent-kind-class"><a href="providerrpcclient.html#verifysignature" class="tsd-kind-icon">verify<wbr>Signature</a></li>
							</ul>
						</section>
					</div>
				</section>
			</section>
			<section class="tsd-panel-group tsd-member-group ">
				<h2>Constructors</h2>
				<section class="tsd-panel tsd-member tsd-kind-constructor tsd-parent-kind-class">
					<a name="constructor" class="tsd-anchor"></a>
					<h3>constructor</h3>
					<ul class="tsd-signatures tsd-kind-constructor tsd-parent-kind-class">
						<li class="tsd-signature tsd-kind-icon">new <wbr>Provider<wbr>Rpc<wbr>Client<span class="tsd-signature-symbol">(</span><span class="tsd-signature-symbol">)</span><span class="tsd-signature-symbol">: </span><a href="providerrpcclient.html" class="tsd-signature-type" data-tsd-kind="Class">ProviderRpcClient</a></li>
					</ul>
					<ul class="tsd-descriptions">
						<li class="tsd-description">
							<aside class="tsd-sources">
								<ul>
<<<<<<< HEAD
									<li>Defined in <a href="https://github.com/broxus/ton-inpage-provider/blob/bbbd821/src/index.ts#L106">src/index.ts:106</a></li>
=======
									<li>Defined in <a href="https://github.com/broxus/ton-inpage-provider/blob/7b10c02/src/index.ts#L89">src/index.ts:89</a></li>
>>>>>>> 397eac64
								</ul>
							</aside>
							<h4 class="tsd-returns-title">Returns <a href="providerrpcclient.html" class="tsd-signature-type" data-tsd-kind="Class">ProviderRpcClient</a></h4>
						</li>
					</ul>
				</section>
			</section>
			<section class="tsd-panel-group tsd-member-group ">
				<h2>Accessors</h2>
				<section class="tsd-panel tsd-member tsd-kind-get-signature tsd-parent-kind-class">
					<a name="isinitialized" class="tsd-anchor"></a>
					<h3>is<wbr>Initialized</h3>
					<ul class="tsd-signatures tsd-kind-get-signature tsd-parent-kind-class">
						<li class="tsd-signature tsd-kind-icon"><span class="tsd-signature-symbol">get</span> isInitialized<span class="tsd-signature-symbol">(</span><span class="tsd-signature-symbol">)</span><span class="tsd-signature-symbol">: </span><span class="tsd-signature-type">boolean</span></li>
					</ul>
					<ul class="tsd-descriptions">
						<li class="tsd-description">
							<aside class="tsd-sources">
								<ul>
<<<<<<< HEAD
									<li>Defined in <a href="https://github.com/broxus/ton-inpage-provider/blob/bbbd821/src/index.ts#L189">src/index.ts:189</a></li>
=======
									<li>Defined in <a href="https://github.com/broxus/ton-inpage-provider/blob/7b10c02/src/index.ts#L178">src/index.ts:178</a></li>
>>>>>>> 397eac64
								</ul>
							</aside>
							<div class="tsd-comment tsd-typography">
								<div class="lead">
									<p>Whether provider api is ready</p>
								</div>
							</div>
							<h4 class="tsd-returns-title">Returns <span class="tsd-signature-type">boolean</span></h4>
						</li>
					</ul>
				</section>
				<section class="tsd-panel tsd-member tsd-kind-get-signature tsd-parent-kind-class">
					<a name="raw" class="tsd-anchor"></a>
					<h3>raw</h3>
					<ul class="tsd-signatures tsd-kind-get-signature tsd-parent-kind-class">
						<li class="tsd-signature tsd-kind-icon"><span class="tsd-signature-symbol">get</span> raw<span class="tsd-signature-symbol">(</span><span class="tsd-signature-symbol">)</span><span class="tsd-signature-symbol">: </span><a href="../interfaces/provider.html" class="tsd-signature-type" data-tsd-kind="Interface">Provider</a></li>
					</ul>
					<ul class="tsd-descriptions">
						<li class="tsd-description">
							<aside class="tsd-sources">
								<ul>
<<<<<<< HEAD
									<li>Defined in <a href="https://github.com/broxus/ton-inpage-provider/blob/bbbd821/src/index.ts#L196">src/index.ts:196</a></li>
=======
									<li>Defined in <a href="https://github.com/broxus/ton-inpage-provider/blob/7b10c02/src/index.ts#L185">src/index.ts:185</a></li>
>>>>>>> 397eac64
								</ul>
							</aside>
							<div class="tsd-comment tsd-typography">
								<div class="lead">
									<p>Raw provider</p>
								</div>
							</div>
							<h4 class="tsd-returns-title">Returns <a href="../interfaces/provider.html" class="tsd-signature-type" data-tsd-kind="Interface">Provider</a></h4>
						</li>
					</ul>
				</section>
				<section class="tsd-panel tsd-member tsd-kind-get-signature tsd-parent-kind-class">
					<a name="rawapi" class="tsd-anchor"></a>
					<h3>raw<wbr>Api</h3>
					<ul class="tsd-signatures tsd-kind-get-signature tsd-parent-kind-class">
						<li class="tsd-signature tsd-kind-icon"><span class="tsd-signature-symbol">get</span> rawApi<span class="tsd-signature-symbol">(</span><span class="tsd-signature-symbol">)</span><span class="tsd-signature-symbol">: </span><span class="tsd-signature-type">RawProviderApiMethods</span></li>
					</ul>
					<ul class="tsd-descriptions">
						<li class="tsd-description">
							<aside class="tsd-sources">
								<ul>
<<<<<<< HEAD
									<li>Defined in <a href="https://github.com/broxus/ton-inpage-provider/blob/bbbd821/src/index.ts#L203">src/index.ts:203</a></li>
=======
									<li>Defined in <a href="https://github.com/broxus/ton-inpage-provider/blob/7b10c02/src/index.ts#L192">src/index.ts:192</a></li>
>>>>>>> 397eac64
								</ul>
							</aside>
							<div class="tsd-comment tsd-typography">
								<div class="lead">
									<p>Raw provider api</p>
								</div>
							</div>
							<h4 class="tsd-returns-title">Returns <span class="tsd-signature-type">RawProviderApiMethods</span></h4>
						</li>
					</ul>
				</section>
			</section>
			<section class="tsd-panel-group tsd-member-group ">
				<h2>Methods</h2>
				<section class="tsd-panel tsd-member tsd-kind-method tsd-parent-kind-class tsd-has-type-parameter">
					<a name="addasset" class="tsd-anchor"></a>
					<h3>add<wbr>Asset</h3>
					<ul class="tsd-signatures tsd-kind-method tsd-parent-kind-class tsd-has-type-parameter">
						<li class="tsd-signature tsd-kind-icon">add<wbr>Asset&lt;T&gt;<span class="tsd-signature-symbol">(</span>args<span class="tsd-signature-symbol">: </span><a href="../index.html#addassetparams" class="tsd-signature-type" data-tsd-kind="Type alias">AddAssetParams</a><span class="tsd-signature-symbol">&lt;</span><span class="tsd-signature-type">T</span><span class="tsd-signature-symbol">&gt;</span><span class="tsd-signature-symbol">)</span><span class="tsd-signature-symbol">: </span><span class="tsd-signature-type">Promise</span><span class="tsd-signature-symbol">&lt;</span><span class="tsd-signature-symbol">{ </span>newAsset<span class="tsd-signature-symbol">: </span><span class="tsd-signature-type">boolean</span><span class="tsd-signature-symbol"> }</span><span class="tsd-signature-symbol">&gt;</span></li>
					</ul>
					<ul class="tsd-descriptions">
						<li class="tsd-description">
							<aside class="tsd-sources">
								<ul>
<<<<<<< HEAD
									<li>Defined in <a href="https://github.com/broxus/ton-inpage-provider/blob/bbbd821/src/index.ts#L542">src/index.ts:542</a></li>
=======
									<li>Defined in <a href="https://github.com/broxus/ton-inpage-provider/blob/7b10c02/src/index.ts#L531">src/index.ts:531</a></li>
>>>>>>> 397eac64
								</ul>
							</aside>
							<div class="tsd-comment tsd-typography">
								<div class="lead">
									<p>Adds asset to the selected account</p>
								</div>
								<hr>
								<p>Requires permissions: <code>accountInteraction</code></p>
							</div>
							<h4 class="tsd-type-parameters-title">Type parameters</h4>
							<ul class="tsd-type-parameters">
								<li>
									<h4>T<span class="tsd-signature-symbol">: </span><span class="tsd-signature-type">&quot;tip3_token&quot;</span></h4>
								</li>
							</ul>
							<h4 class="tsd-parameters-title">Parameters</h4>
							<ul class="tsd-parameters">
								<li>
									<h5>args: <a href="../index.html#addassetparams" class="tsd-signature-type" data-tsd-kind="Type alias">AddAssetParams</a><span class="tsd-signature-symbol">&lt;</span><span class="tsd-signature-type">T</span><span class="tsd-signature-symbol">&gt;</span></h5>
								</li>
							</ul>
							<h4 class="tsd-returns-title">Returns <span class="tsd-signature-type">Promise</span><span class="tsd-signature-symbol">&lt;</span><span class="tsd-signature-symbol">{ </span>newAsset<span class="tsd-signature-symbol">: </span><span class="tsd-signature-type">boolean</span><span class="tsd-signature-symbol"> }</span><span class="tsd-signature-symbol">&gt;</span></h4>
						</li>
					</ul>
				</section>
				<section class="tsd-panel tsd-member tsd-kind-method tsd-parent-kind-class">
					<a name="codetotvc" class="tsd-anchor"></a>
					<h3>code<wbr>ToTvc</h3>
					<ul class="tsd-signatures tsd-kind-method tsd-parent-kind-class">
						<li class="tsd-signature tsd-kind-icon">code<wbr>ToTvc<span class="tsd-signature-symbol">(</span>code<span class="tsd-signature-symbol">: </span><span class="tsd-signature-type">string</span><span class="tsd-signature-symbol">)</span><span class="tsd-signature-symbol">: </span><span class="tsd-signature-type">Promise</span><span class="tsd-signature-symbol">&lt;</span><span class="tsd-signature-type">string</span><span class="tsd-signature-symbol">&gt;</span></li>
					</ul>
					<ul class="tsd-descriptions">
						<li class="tsd-description">
							<aside class="tsd-sources">
								<ul>
<<<<<<< HEAD
									<li>Defined in <a href="https://github.com/broxus/ton-inpage-provider/blob/bbbd821/src/index.ts#L517">src/index.ts:517</a></li>
=======
									<li>Defined in <a href="https://github.com/broxus/ton-inpage-provider/blob/7b10c02/src/index.ts#L506">src/index.ts:506</a></li>
>>>>>>> 397eac64
								</ul>
							</aside>
							<div class="tsd-comment tsd-typography">
								<div class="lead">
									<p>Converts base64 encoded contract code into tvc with default init data</p>
								</div>
								<hr>
								<p>Required permissions: <code>tonClient</code></p>
							</div>
							<h4 class="tsd-parameters-title">Parameters</h4>
							<ul class="tsd-parameters">
								<li>
									<h5>code: <span class="tsd-signature-type">string</span></h5>
								</li>
							</ul>
							<h4 class="tsd-returns-title">Returns <span class="tsd-signature-type">Promise</span><span class="tsd-signature-symbol">&lt;</span><span class="tsd-signature-type">string</span><span class="tsd-signature-symbol">&gt;</span></h4>
						</li>
					</ul>
				</section>
				<section class="tsd-panel tsd-member tsd-kind-method tsd-parent-kind-class tsd-has-type-parameter">
					<a name="createcontract" class="tsd-anchor"></a>
					<h3>create<wbr>Contract</h3>
					<ul class="tsd-signatures tsd-kind-method tsd-parent-kind-class tsd-has-type-parameter">
						<li class="tsd-signature tsd-kind-icon">create<wbr>Contract&lt;Abi&gt;<span class="tsd-signature-symbol">(</span>abi<span class="tsd-signature-symbol">: </span><span class="tsd-signature-type">Abi</span>, address<span class="tsd-signature-symbol">: </span><a href="address.html" class="tsd-signature-type" data-tsd-kind="Class">Address</a><span class="tsd-signature-symbol">)</span><span class="tsd-signature-symbol">: </span><a href="contract.html" class="tsd-signature-type" data-tsd-kind="Class">Contract</a><span class="tsd-signature-symbol">&lt;</span><span class="tsd-signature-type">Abi</span><span class="tsd-signature-symbol">&gt;</span></li>
					</ul>
					<ul class="tsd-descriptions">
						<li class="tsd-description">
							<aside class="tsd-sources">
								<ul>
<<<<<<< HEAD
									<li>Defined in <a href="https://github.com/broxus/ton-inpage-provider/blob/bbbd821/src/index.ts#L213">src/index.ts:213</a></li>
=======
									<li>Defined in <a href="https://github.com/broxus/ton-inpage-provider/blob/7b10c02/src/index.ts#L202">src/index.ts:202</a></li>
>>>>>>> 397eac64
								</ul>
							</aside>
							<div class="tsd-comment tsd-typography">
								<div class="lead">
									<p>Creates typed contract wrapper.</p>
								</div>
							</div>
							<h4 class="tsd-type-parameters-title">Type parameters</h4>
							<ul class="tsd-type-parameters">
								<li>
									<h4>Abi</h4>
								</li>
							</ul>
							<h4 class="tsd-parameters-title">Parameters</h4>
							<ul class="tsd-parameters">
								<li>
									<h5>abi: <span class="tsd-signature-type">Abi</span></h5>
									<div class="tsd-comment tsd-typography">
										<p>Readonly object (must be declared with <code>as const</code>)</p>
									</div>
								</li>
								<li>
									<h5>address: <a href="address.html" class="tsd-signature-type" data-tsd-kind="Class">Address</a></h5>
									<div class="tsd-comment tsd-typography">
										<p>Default contract address</p>
									</div>
								</li>
							</ul>
							<h4 class="tsd-returns-title">Returns <a href="contract.html" class="tsd-signature-type" data-tsd-kind="Class">Contract</a><span class="tsd-signature-symbol">&lt;</span><span class="tsd-signature-type">Abi</span><span class="tsd-signature-symbol">&gt;</span></h4>
						</li>
					</ul>
				</section>
				<section class="tsd-panel tsd-member tsd-kind-method tsd-parent-kind-class">
					<a name="createsubscriber" class="tsd-anchor"></a>
					<h3>create<wbr>Subscriber</h3>
					<ul class="tsd-signatures tsd-kind-method tsd-parent-kind-class">
						<li class="tsd-signature tsd-kind-icon">create<wbr>Subscriber<span class="tsd-signature-symbol">(</span><span class="tsd-signature-symbol">)</span><span class="tsd-signature-symbol">: </span><a href="subscriber.html" class="tsd-signature-type" data-tsd-kind="Class">Subscriber</a></li>
					</ul>
					<ul class="tsd-descriptions">
						<li class="tsd-description">
							<aside class="tsd-sources">
								<ul>
<<<<<<< HEAD
									<li>Defined in <a href="https://github.com/broxus/ton-inpage-provider/blob/bbbd821/src/index.ts#L220">src/index.ts:220</a></li>
=======
									<li>Defined in <a href="https://github.com/broxus/ton-inpage-provider/blob/7b10c02/src/index.ts#L209">src/index.ts:209</a></li>
>>>>>>> 397eac64
								</ul>
							</aside>
							<div class="tsd-comment tsd-typography">
								<div class="lead">
									<p>Creates subscriptions group</p>
								</div>
							</div>
							<h4 class="tsd-returns-title">Returns <a href="subscriber.html" class="tsd-signature-type" data-tsd-kind="Class">Subscriber</a></h4>
						</li>
					</ul>
				</section>
				<section class="tsd-panel tsd-member tsd-kind-method tsd-parent-kind-class">
					<a name="disconnect" class="tsd-anchor"></a>
					<h3>disconnect</h3>
					<ul class="tsd-signatures tsd-kind-method tsd-parent-kind-class">
						<li class="tsd-signature tsd-kind-icon">disconnect<span class="tsd-signature-symbol">(</span><span class="tsd-signature-symbol">)</span><span class="tsd-signature-symbol">: </span><span class="tsd-signature-type">Promise</span><span class="tsd-signature-symbol">&lt;</span><span class="tsd-signature-type">void</span><span class="tsd-signature-symbol">&gt;</span></li>
					</ul>
					<ul class="tsd-descriptions">
						<li class="tsd-description">
							<aside class="tsd-sources">
								<ul>
<<<<<<< HEAD
									<li>Defined in <a href="https://github.com/broxus/ton-inpage-provider/blob/bbbd821/src/index.ts#L242">src/index.ts:242</a></li>
=======
									<li>Defined in <a href="https://github.com/broxus/ton-inpage-provider/blob/7b10c02/src/index.ts#L231">src/index.ts:231</a></li>
>>>>>>> 397eac64
								</ul>
							</aside>
							<div class="tsd-comment tsd-typography">
								<div class="lead">
									<p>Removes all permissions for current origin and stops all subscriptions</p>
								</div>
							</div>
							<h4 class="tsd-returns-title">Returns <span class="tsd-signature-type">Promise</span><span class="tsd-signature-symbol">&lt;</span><span class="tsd-signature-type">void</span><span class="tsd-signature-symbol">&gt;</span></h4>
						</li>
					</ul>
				</section>
				<section class="tsd-panel tsd-member tsd-kind-method tsd-parent-kind-class">
					<a name="ensureinitialized" class="tsd-anchor"></a>
					<h3>ensure<wbr>Initialized</h3>
					<ul class="tsd-signatures tsd-kind-method tsd-parent-kind-class">
						<li class="tsd-signature tsd-kind-icon">ensure<wbr>Initialized<span class="tsd-signature-symbol">(</span>properties<span class="tsd-signature-symbol">?: </span><a href="../index.html#providerproperties" class="tsd-signature-type" data-tsd-kind="Type alias">ProviderProperties</a><span class="tsd-signature-symbol">)</span><span class="tsd-signature-symbol">: </span><span class="tsd-signature-type">Promise</span><span class="tsd-signature-symbol">&lt;</span><span class="tsd-signature-type">void</span><span class="tsd-signature-symbol">&gt;</span></li>
					</ul>
					<ul class="tsd-descriptions">
						<li class="tsd-description">
							<aside class="tsd-sources">
								<ul>
<<<<<<< HEAD
									<li>Defined in <a href="https://github.com/broxus/ton-inpage-provider/blob/bbbd821/src/index.ts#L167">src/index.ts:167</a></li>
=======
									<li>Defined in <a href="https://github.com/broxus/ton-inpage-provider/blob/7b10c02/src/index.ts#L171">src/index.ts:171</a></li>
>>>>>>> 397eac64
								</ul>
							</aside>
							<div class="tsd-comment tsd-typography">
								<div class="lead">
									<p>Waits until provider api will be available.</p>
								</div>
								<dl class="tsd-comment-tags">
									<dt>throws</dt>
									<dd><p>ProviderNotFoundException when no provider found</p>
									</dd>
								</dl>
							</div>
							<h4 class="tsd-parameters-title">Parameters</h4>
							<ul class="tsd-parameters">
								<li>
									<h5>properties: <a href="../index.html#providerproperties" class="tsd-signature-type" data-tsd-kind="Type alias">ProviderProperties</a><span class="tsd-signature-symbol"> = ...</span></h5>
								</li>
							</ul>
							<h4 class="tsd-returns-title">Returns <span class="tsd-signature-type">Promise</span><span class="tsd-signature-symbol">&lt;</span><span class="tsd-signature-type">void</span><span class="tsd-signature-symbol">&gt;</span></h4>
						</li>
					</ul>
				</section>
				<section class="tsd-panel tsd-member tsd-kind-method tsd-parent-kind-class">
					<a name="extractpublickey" class="tsd-anchor"></a>
					<h3>extract<wbr>Public<wbr>Key</h3>
					<ul class="tsd-signatures tsd-kind-method tsd-parent-kind-class">
						<li class="tsd-signature tsd-kind-icon">extract<wbr>Public<wbr>Key<span class="tsd-signature-symbol">(</span>boc<span class="tsd-signature-symbol">: </span><span class="tsd-signature-type">string</span><span class="tsd-signature-symbol">)</span><span class="tsd-signature-symbol">: </span><span class="tsd-signature-type">Promise</span><span class="tsd-signature-symbol">&lt;</span><span class="tsd-signature-type">string</span><span class="tsd-signature-symbol">&gt;</span></li>
					</ul>
					<ul class="tsd-descriptions">
						<li class="tsd-description">
							<aside class="tsd-sources">
								<ul>
<<<<<<< HEAD
									<li>Defined in <a href="https://github.com/broxus/ton-inpage-provider/blob/bbbd821/src/index.ts#L504">src/index.ts:504</a></li>
=======
									<li>Defined in <a href="https://github.com/broxus/ton-inpage-provider/blob/7b10c02/src/index.ts#L493">src/index.ts:493</a></li>
>>>>>>> 397eac64
								</ul>
							</aside>
							<div class="tsd-comment tsd-typography">
								<div class="lead">
									<p>Extracts public key from raw account state</p>
								</div>
								<p>NOTE: can only be used on contracts which are deployed and has <code>pubkey</code> header</p>
								<hr>
								<p>Required permissions: <code>tonClient</code></p>
							</div>
							<h4 class="tsd-parameters-title">Parameters</h4>
							<ul class="tsd-parameters">
								<li>
									<h5>boc: <span class="tsd-signature-type">string</span></h5>
								</li>
							</ul>
							<h4 class="tsd-returns-title">Returns <span class="tsd-signature-type">Promise</span><span class="tsd-signature-symbol">&lt;</span><span class="tsd-signature-type">string</span><span class="tsd-signature-symbol">&gt;</span></h4>
						</li>
					</ul>
				</section>
				<section class="tsd-panel tsd-member tsd-kind-method tsd-parent-kind-class tsd-has-type-parameter">
					<a name="getexpectedaddress" class="tsd-anchor"></a>
					<h3>get<wbr>Expected<wbr>Address</h3>
					<ul class="tsd-signatures tsd-kind-method tsd-parent-kind-class tsd-has-type-parameter">
						<li class="tsd-signature tsd-kind-icon">get<wbr>Expected<wbr>Address&lt;Abi&gt;<span class="tsd-signature-symbol">(</span>abi<span class="tsd-signature-symbol">: </span><span class="tsd-signature-type">Abi</span>, args<span class="tsd-signature-symbol">: </span><a href="../index.html#getexpectedaddressparams" class="tsd-signature-type" data-tsd-kind="Type alias">GetExpectedAddressParams</a><span class="tsd-signature-symbol">&lt;</span><span class="tsd-signature-type">Abi</span><span class="tsd-signature-symbol">&gt;</span><span class="tsd-signature-symbol">)</span><span class="tsd-signature-symbol">: </span><span class="tsd-signature-type">Promise</span><span class="tsd-signature-symbol">&lt;</span><a href="address.html" class="tsd-signature-type" data-tsd-kind="Class">Address</a><span class="tsd-signature-symbol">&gt;</span></li>
					</ul>
					<ul class="tsd-descriptions">
						<li class="tsd-description">
							<aside class="tsd-sources">
								<ul>
<<<<<<< HEAD
									<li>Defined in <a href="https://github.com/broxus/ton-inpage-provider/blob/bbbd821/src/index.ts#L458">src/index.ts:458</a></li>
=======
									<li>Defined in <a href="https://github.com/broxus/ton-inpage-provider/blob/7b10c02/src/index.ts#L447">src/index.ts:447</a></li>
>>>>>>> 397eac64
								</ul>
							</aside>
							<div class="tsd-comment tsd-typography">
								<div class="lead">
									<p>Calculates contract address from code and init params</p>
								</div>
								<hr>
								<p>Required permissions: <code>tonClient</code></p>
							</div>
							<h4 class="tsd-type-parameters-title">Type parameters</h4>
							<ul class="tsd-type-parameters">
								<li>
									<h4>Abi</h4>
								</li>
							</ul>
							<h4 class="tsd-parameters-title">Parameters</h4>
							<ul class="tsd-parameters">
								<li>
									<h5>abi: <span class="tsd-signature-type">Abi</span></h5>
								</li>
								<li>
									<h5>args: <a href="../index.html#getexpectedaddressparams" class="tsd-signature-type" data-tsd-kind="Type alias">GetExpectedAddressParams</a><span class="tsd-signature-symbol">&lt;</span><span class="tsd-signature-type">Abi</span><span class="tsd-signature-symbol">&gt;</span></h5>
								</li>
							</ul>
							<h4 class="tsd-returns-title">Returns <span class="tsd-signature-type">Promise</span><span class="tsd-signature-symbol">&lt;</span><a href="address.html" class="tsd-signature-type" data-tsd-kind="Class">Address</a><span class="tsd-signature-symbol">&gt;</span></h4>
						</li>
					</ul>
				</section>
				<section class="tsd-panel tsd-member tsd-kind-method tsd-parent-kind-class">
					<a name="getfullcontractstate" class="tsd-anchor"></a>
					<h3>get<wbr>Full<wbr>Contract<wbr>State</h3>
					<ul class="tsd-signatures tsd-kind-method tsd-parent-kind-class">
						<li class="tsd-signature tsd-kind-icon">get<wbr>Full<wbr>Contract<wbr>State<span class="tsd-signature-symbol">(</span>args<span class="tsd-signature-symbol">: </span><span class="tsd-signature-symbol">{ </span>address<span class="tsd-signature-symbol">: </span><a href="address.html" class="tsd-signature-type" data-tsd-kind="Class">Address</a><span class="tsd-signature-symbol"> }</span><span class="tsd-signature-symbol">)</span><span class="tsd-signature-symbol">: </span><span class="tsd-signature-type">Promise</span><span class="tsd-signature-symbol">&lt;</span><span class="tsd-signature-symbol">{ </span>state<span class="tsd-signature-symbol">: </span><span class="tsd-signature-type">undefined</span><span class="tsd-signature-symbol"> | </span><a href="../interfaces/fullcontractstate.html" class="tsd-signature-type" data-tsd-kind="Interface">FullContractState</a><span class="tsd-signature-symbol"> }</span><span class="tsd-signature-symbol">&gt;</span></li>
					</ul>
					<ul class="tsd-descriptions">
						<li class="tsd-description">
							<aside class="tsd-sources">
								<ul>
<<<<<<< HEAD
									<li>Defined in <a href="https://github.com/broxus/ton-inpage-provider/blob/bbbd821/src/index.ts#L428">src/index.ts:428</a></li>
=======
									<li>Defined in <a href="https://github.com/broxus/ton-inpage-provider/blob/7b10c02/src/index.ts#L417">src/index.ts:417</a></li>
>>>>>>> 397eac64
								</ul>
							</aside>
							<div class="tsd-comment tsd-typography">
								<div class="lead">
									<p>Requests contract data</p>
								</div>
								<hr>
								<p>Required permissions: <code>tonClient</code></p>
							</div>
							<h4 class="tsd-parameters-title">Parameters</h4>
							<ul class="tsd-parameters">
								<li>
									<h5>args: <span class="tsd-signature-symbol">{ </span>address<span class="tsd-signature-symbol">: </span><a href="address.html" class="tsd-signature-type" data-tsd-kind="Class">Address</a><span class="tsd-signature-symbol"> }</span></h5>
									<ul class="tsd-parameters">
										<li class="tsd-parameter">
											<h5>address<span class="tsd-signature-symbol">: </span><a href="address.html" class="tsd-signature-type" data-tsd-kind="Class">Address</a></h5>
											<div class="tsd-comment tsd-typography">
												<div class="lead">
													<p>Contract address</p>
												</div>
											</div>
										</li>
									</ul>
								</li>
							</ul>
							<h4 class="tsd-returns-title">Returns <span class="tsd-signature-type">Promise</span><span class="tsd-signature-symbol">&lt;</span><span class="tsd-signature-symbol">{ </span>state<span class="tsd-signature-symbol">: </span><span class="tsd-signature-type">undefined</span><span class="tsd-signature-symbol"> | </span><a href="../interfaces/fullcontractstate.html" class="tsd-signature-type" data-tsd-kind="Interface">FullContractState</a><span class="tsd-signature-symbol"> }</span><span class="tsd-signature-symbol">&gt;</span></h4>
						</li>
					</ul>
				</section>
				<section class="tsd-panel tsd-member tsd-kind-method tsd-parent-kind-class">
					<a name="getproviderstate" class="tsd-anchor"></a>
					<h3>get<wbr>Provider<wbr>State</h3>
					<ul class="tsd-signatures tsd-kind-method tsd-parent-kind-class">
						<li class="tsd-signature tsd-kind-icon">get<wbr>Provider<wbr>State<span class="tsd-signature-symbol">(</span><span class="tsd-signature-symbol">)</span><span class="tsd-signature-symbol">: </span><span class="tsd-signature-type">Promise</span><span class="tsd-signature-symbol">&lt;</span><span class="tsd-signature-symbol">{ </span>numericVersion<span class="tsd-signature-symbol">: </span><span class="tsd-signature-type">number</span><span class="tsd-signature-symbol">; </span>permissions<span class="tsd-signature-symbol">: </span><span class="tsd-signature-type">Partial</span><span class="tsd-signature-symbol">&lt;</span><a href="../index.html#permissions" class="tsd-signature-type" data-tsd-kind="Type alias">Permissions</a><span class="tsd-signature-symbol">&lt;</span><a href="address.html" class="tsd-signature-type" data-tsd-kind="Class">Address</a><span class="tsd-signature-symbol">&gt;</span><span class="tsd-signature-symbol">&gt;</span><span class="tsd-signature-symbol">; </span>selectedConnection<span class="tsd-signature-symbol">: </span><span class="tsd-signature-type">string</span><span class="tsd-signature-symbol">; </span>subscriptions<span class="tsd-signature-symbol">: </span><span class="tsd-signature-symbol">{}</span><span class="tsd-signature-symbol">; </span>supportedPermissions<span class="tsd-signature-symbol">: </span><span class="tsd-signature-symbol">keyof </span><a href="../index.html#permissions" class="tsd-signature-type" data-tsd-kind="Type alias">Permissions</a><span class="tsd-signature-symbol">&lt;</span><a href="address.html" class="tsd-signature-type" data-tsd-kind="Class">Address</a><span class="tsd-signature-symbol">&gt;</span><span class="tsd-signature-symbol">[]</span><span class="tsd-signature-symbol">; </span>version<span class="tsd-signature-symbol">: </span><span class="tsd-signature-type">string</span><span class="tsd-signature-symbol"> }</span><span class="tsd-signature-symbol">&gt;</span></li>
					</ul>
					<ul class="tsd-descriptions">
						<li class="tsd-description">
							<aside class="tsd-sources">
								<ul>
<<<<<<< HEAD
									<li>Defined in <a href="https://github.com/broxus/ton-inpage-provider/blob/bbbd821/src/index.ts#L414">src/index.ts:414</a></li>
=======
									<li>Defined in <a href="https://github.com/broxus/ton-inpage-provider/blob/7b10c02/src/index.ts#L403">src/index.ts:403</a></li>
>>>>>>> 397eac64
								</ul>
							</aside>
							<div class="tsd-comment tsd-typography">
								<div class="lead">
									<p>Returns provider api state</p>
								</div>
								<hr>
								<p>Required permissions: none</p>
							</div>
							<h4 class="tsd-returns-title">Returns <span class="tsd-signature-type">Promise</span><span class="tsd-signature-symbol">&lt;</span><span class="tsd-signature-symbol">{ </span>numericVersion<span class="tsd-signature-symbol">: </span><span class="tsd-signature-type">number</span><span class="tsd-signature-symbol">; </span>permissions<span class="tsd-signature-symbol">: </span><span class="tsd-signature-type">Partial</span><span class="tsd-signature-symbol">&lt;</span><a href="../index.html#permissions" class="tsd-signature-type" data-tsd-kind="Type alias">Permissions</a><span class="tsd-signature-symbol">&lt;</span><a href="address.html" class="tsd-signature-type" data-tsd-kind="Class">Address</a><span class="tsd-signature-symbol">&gt;</span><span class="tsd-signature-symbol">&gt;</span><span class="tsd-signature-symbol">; </span>selectedConnection<span class="tsd-signature-symbol">: </span><span class="tsd-signature-type">string</span><span class="tsd-signature-symbol">; </span>subscriptions<span class="tsd-signature-symbol">: </span><span class="tsd-signature-symbol">{}</span><span class="tsd-signature-symbol">; </span>supportedPermissions<span class="tsd-signature-symbol">: </span><span class="tsd-signature-symbol">keyof </span><a href="../index.html#permissions" class="tsd-signature-type" data-tsd-kind="Type alias">Permissions</a><span class="tsd-signature-symbol">&lt;</span><a href="address.html" class="tsd-signature-type" data-tsd-kind="Class">Address</a><span class="tsd-signature-symbol">&gt;</span><span class="tsd-signature-symbol">[]</span><span class="tsd-signature-symbol">; </span>version<span class="tsd-signature-symbol">: </span><span class="tsd-signature-type">string</span><span class="tsd-signature-symbol"> }</span><span class="tsd-signature-symbol">&gt;</span></h4>
						</li>
					</ul>
				</section>
				<section class="tsd-panel tsd-member tsd-kind-method tsd-parent-kind-class">
					<a name="gettransactions" class="tsd-anchor"></a>
					<h3>get<wbr>Transactions</h3>
					<ul class="tsd-signatures tsd-kind-method tsd-parent-kind-class">
						<li class="tsd-signature tsd-kind-icon">get<wbr>Transactions<span class="tsd-signature-symbol">(</span>args<span class="tsd-signature-symbol">: </span><span class="tsd-signature-symbol">{ </span>address<span class="tsd-signature-symbol">: </span><a href="address.html" class="tsd-signature-type" data-tsd-kind="Class">Address</a><span class="tsd-signature-symbol">; </span>continuation<span class="tsd-signature-symbol">?: </span><a href="../index.html#transactionid" class="tsd-signature-type" data-tsd-kind="Type alias">TransactionId</a><span class="tsd-signature-symbol">; </span>limit<span class="tsd-signature-symbol">?: </span><span class="tsd-signature-type">number</span><span class="tsd-signature-symbol"> }</span><span class="tsd-signature-symbol">)</span><span class="tsd-signature-symbol">: </span><span class="tsd-signature-type">Promise</span><span class="tsd-signature-symbol">&lt;</span><span class="tsd-signature-symbol">{ </span>continuation<span class="tsd-signature-symbol">: </span><span class="tsd-signature-type">undefined</span><span class="tsd-signature-symbol"> | </span><a href="../index.html#transactionid" class="tsd-signature-type" data-tsd-kind="Type alias">TransactionId</a><span class="tsd-signature-symbol">; </span>info<span class="tsd-signature-symbol">?: </span><a href="../index.html#transactionsbatchinfo" class="tsd-signature-type" data-tsd-kind="Type alias">TransactionsBatchInfo</a><span class="tsd-signature-symbol">; </span>transactions<span class="tsd-signature-symbol">: </span><a href="../index.html#transaction" class="tsd-signature-type" data-tsd-kind="Type alias">Transaction</a><span class="tsd-signature-symbol">&lt;</span><a href="address.html" class="tsd-signature-type" data-tsd-kind="Class">Address</a><span class="tsd-signature-symbol">&gt;</span><span class="tsd-signature-symbol">[]</span><span class="tsd-signature-symbol"> }</span><span class="tsd-signature-symbol">&gt;</span></li>
					</ul>
					<ul class="tsd-descriptions">
						<li class="tsd-description">
							<aside class="tsd-sources">
								<ul>
<<<<<<< HEAD
									<li>Defined in <a href="https://github.com/broxus/ton-inpage-provider/blob/bbbd821/src/index.ts#L440">src/index.ts:440</a></li>
=======
									<li>Defined in <a href="https://github.com/broxus/ton-inpage-provider/blob/7b10c02/src/index.ts#L429">src/index.ts:429</a></li>
>>>>>>> 397eac64
								</ul>
							</aside>
							<div class="tsd-comment tsd-typography">
								<div class="lead">
									<p>Requests contract transactions</p>
								</div>
								<hr>
								<p>Required permissions: <code>tonClient</code></p>
							</div>
							<h4 class="tsd-parameters-title">Parameters</h4>
							<ul class="tsd-parameters">
								<li>
									<h5>args: <span class="tsd-signature-symbol">{ </span>address<span class="tsd-signature-symbol">: </span><a href="address.html" class="tsd-signature-type" data-tsd-kind="Class">Address</a><span class="tsd-signature-symbol">; </span>continuation<span class="tsd-signature-symbol">?: </span><a href="../index.html#transactionid" class="tsd-signature-type" data-tsd-kind="Type alias">TransactionId</a><span class="tsd-signature-symbol">; </span>limit<span class="tsd-signature-symbol">?: </span><span class="tsd-signature-type">number</span><span class="tsd-signature-symbol"> }</span></h5>
									<ul class="tsd-parameters">
										<li class="tsd-parameter">
											<h5>address<span class="tsd-signature-symbol">: </span><a href="address.html" class="tsd-signature-type" data-tsd-kind="Class">Address</a></h5>
											<div class="tsd-comment tsd-typography">
												<div class="lead">
													<p>Contract address</p>
												</div>
											</div>
										</li>
										<li class="tsd-parameter">
											<h5><span class="tsd-flag ts-flagOptional">Optional</span> continuation<span class="tsd-signature-symbol">?: </span><a href="../index.html#transactionid" class="tsd-signature-type" data-tsd-kind="Type alias">TransactionId</a></h5>
											<div class="tsd-comment tsd-typography">
												<div class="lead">
													<p>Id of the transaction from which to request the next batch</p>
												</div>
											</div>
										</li>
										<li class="tsd-parameter">
											<h5><span class="tsd-flag ts-flagOptional">Optional</span> limit<span class="tsd-signature-symbol">?: </span><span class="tsd-signature-type">number</span></h5>
											<div class="tsd-comment tsd-typography">
												<div class="lead">
													<p>Optional limit. Values greater than 50 have no effect</p>
												</div>
											</div>
										</li>
									</ul>
								</li>
							</ul>
							<h4 class="tsd-returns-title">Returns <span class="tsd-signature-type">Promise</span><span class="tsd-signature-symbol">&lt;</span><span class="tsd-signature-symbol">{ </span>continuation<span class="tsd-signature-symbol">: </span><span class="tsd-signature-type">undefined</span><span class="tsd-signature-symbol"> | </span><a href="../index.html#transactionid" class="tsd-signature-type" data-tsd-kind="Type alias">TransactionId</a><span class="tsd-signature-symbol">; </span>info<span class="tsd-signature-symbol">?: </span><a href="../index.html#transactionsbatchinfo" class="tsd-signature-type" data-tsd-kind="Type alias">TransactionsBatchInfo</a><span class="tsd-signature-symbol">; </span>transactions<span class="tsd-signature-symbol">: </span><a href="../index.html#transaction" class="tsd-signature-type" data-tsd-kind="Type alias">Transaction</a><span class="tsd-signature-symbol">&lt;</span><a href="address.html" class="tsd-signature-type" data-tsd-kind="Class">Address</a><span class="tsd-signature-symbol">&gt;</span><span class="tsd-signature-symbol">[]</span><span class="tsd-signature-symbol"> }</span><span class="tsd-signature-symbol">&gt;</span></h4>
						</li>
					</ul>
				</section>
				<section class="tsd-panel tsd-member tsd-kind-method tsd-parent-kind-class">
					<a name="hasprovider" class="tsd-anchor"></a>
					<h3>has<wbr>Provider</h3>
					<ul class="tsd-signatures tsd-kind-method tsd-parent-kind-class">
						<li class="tsd-signature tsd-kind-icon">has<wbr>Provider<span class="tsd-signature-symbol">(</span>properties<span class="tsd-signature-symbol">?: </span><a href="../index.html#providerproperties" class="tsd-signature-type" data-tsd-kind="Type alias">ProviderProperties</a><span class="tsd-signature-symbol">)</span><span class="tsd-signature-symbol">: </span><span class="tsd-signature-type">Promise</span><span class="tsd-signature-symbol">&lt;</span><span class="tsd-signature-type">boolean</span><span class="tsd-signature-symbol">&gt;</span></li>
					</ul>
					<ul class="tsd-descriptions">
						<li class="tsd-description">
							<aside class="tsd-sources">
								<ul>
<<<<<<< HEAD
									<li>Defined in <a href="https://github.com/broxus/ton-inpage-provider/blob/bbbd821/src/index.ts#L158">src/index.ts:158</a></li>
=======
									<li>Defined in <a href="https://github.com/broxus/ton-inpage-provider/blob/7b10c02/src/index.ts#L162">src/index.ts:162</a></li>
>>>>>>> 397eac64
								</ul>
							</aside>
							<div class="tsd-comment tsd-typography">
								<div class="lead">
									<p>Checks whether ton provider exists.</p>
								</div>
							</div>
							<h4 class="tsd-parameters-title">Parameters</h4>
							<ul class="tsd-parameters">
								<li>
									<h5>properties: <a href="../index.html#providerproperties" class="tsd-signature-type" data-tsd-kind="Type alias">ProviderProperties</a><span class="tsd-signature-symbol"> = ...</span></h5>
								</li>
							</ul>
							<h4 class="tsd-returns-title">Returns <span class="tsd-signature-type">Promise</span><span class="tsd-signature-symbol">&lt;</span><span class="tsd-signature-type">boolean</span><span class="tsd-signature-symbol">&gt;</span></h4>
						</li>
					</ul>
				</section>
				<section class="tsd-panel tsd-member tsd-kind-method tsd-parent-kind-class tsd-has-type-parameter">
					<a name="packintocell" class="tsd-anchor"></a>
					<h3>pack<wbr>Into<wbr>Cell</h3>
					<ul class="tsd-signatures tsd-kind-method tsd-parent-kind-class tsd-has-type-parameter">
						<li class="tsd-signature tsd-kind-icon">pack<wbr>Into<wbr>Cell&lt;P&gt;<span class="tsd-signature-symbol">(</span>args<span class="tsd-signature-symbol">: </span><span class="tsd-signature-symbol">{ </span>data<span class="tsd-signature-symbol">: </span><a href="../index.html#mergeinputobjectsarray" class="tsd-signature-type" data-tsd-kind="Type alias">MergeInputObjectsArray</a><span class="tsd-signature-symbol">&lt;</span><span class="tsd-signature-type">P</span><span class="tsd-signature-symbol">&gt;</span><span class="tsd-signature-symbol">; </span>structure<span class="tsd-signature-symbol">: </span><span class="tsd-signature-type">P</span><span class="tsd-signature-symbol"> }</span><span class="tsd-signature-symbol">)</span><span class="tsd-signature-symbol">: </span><span class="tsd-signature-type">Promise</span><span class="tsd-signature-symbol">&lt;</span><span class="tsd-signature-symbol">{ </span>boc<span class="tsd-signature-symbol">: </span><span class="tsd-signature-type">string</span><span class="tsd-signature-symbol"> }</span><span class="tsd-signature-symbol">&gt;</span></li>
					</ul>
					<ul class="tsd-descriptions">
						<li class="tsd-description">
							<aside class="tsd-sources">
								<ul>
<<<<<<< HEAD
									<li>Defined in <a href="https://github.com/broxus/ton-inpage-provider/blob/bbbd821/src/index.ts#L473">src/index.ts:473</a></li>
=======
									<li>Defined in <a href="https://github.com/broxus/ton-inpage-provider/blob/7b10c02/src/index.ts#L462">src/index.ts:462</a></li>
>>>>>>> 397eac64
								</ul>
							</aside>
							<div class="tsd-comment tsd-typography">
								<div class="lead">
									<p>Creates base64 encoded BOC</p>
								</div>
								<hr>
								<p>Required permissions: <code>tonClient</code></p>
							</div>
							<h4 class="tsd-type-parameters-title">Type parameters</h4>
							<ul class="tsd-type-parameters">
								<li>
									<h4>P<span class="tsd-signature-symbol">: </span><span class="tsd-signature-symbol">readonly </span><a href="../index.html#readonlyabiparam" class="tsd-signature-type" data-tsd-kind="Type alias">ReadonlyAbiParam</a><span class="tsd-signature-symbol">[]</span></h4>
								</li>
							</ul>
							<h4 class="tsd-parameters-title">Parameters</h4>
							<ul class="tsd-parameters">
								<li>
									<h5>args: <span class="tsd-signature-symbol">{ </span>data<span class="tsd-signature-symbol">: </span><a href="../index.html#mergeinputobjectsarray" class="tsd-signature-type" data-tsd-kind="Type alias">MergeInputObjectsArray</a><span class="tsd-signature-symbol">&lt;</span><span class="tsd-signature-type">P</span><span class="tsd-signature-symbol">&gt;</span><span class="tsd-signature-symbol">; </span>structure<span class="tsd-signature-symbol">: </span><span class="tsd-signature-type">P</span><span class="tsd-signature-symbol"> }</span></h5>
									<ul class="tsd-parameters">
										<li class="tsd-parameter">
											<h5>data<span class="tsd-signature-symbol">: </span><a href="../index.html#mergeinputobjectsarray" class="tsd-signature-type" data-tsd-kind="Type alias">MergeInputObjectsArray</a><span class="tsd-signature-symbol">&lt;</span><span class="tsd-signature-type">P</span><span class="tsd-signature-symbol">&gt;</span></h5>
										</li>
										<li class="tsd-parameter">
											<h5>structure<span class="tsd-signature-symbol">: </span><span class="tsd-signature-type">P</span></h5>
										</li>
									</ul>
								</li>
							</ul>
							<h4 class="tsd-returns-title">Returns <span class="tsd-signature-type">Promise</span><span class="tsd-signature-symbol">&lt;</span><span class="tsd-signature-symbol">{ </span>boc<span class="tsd-signature-symbol">: </span><span class="tsd-signature-type">string</span><span class="tsd-signature-symbol"> }</span><span class="tsd-signature-symbol">&gt;</span></h4>
						</li>
					</ul>
				</section>
				<section class="tsd-panel tsd-member tsd-kind-method tsd-parent-kind-class">
					<a name="requestpermissions" class="tsd-anchor"></a>
					<h3>request<wbr>Permissions</h3>
					<ul class="tsd-signatures tsd-kind-method tsd-parent-kind-class">
						<li class="tsd-signature tsd-kind-icon">request<wbr>Permissions<span class="tsd-signature-symbol">(</span>args<span class="tsd-signature-symbol">: </span><span class="tsd-signature-symbol">{ </span>permissions<span class="tsd-signature-symbol">: </span><span class="tsd-signature-symbol">keyof </span><a href="../index.html#permissions" class="tsd-signature-type" data-tsd-kind="Type alias">Permissions</a><span class="tsd-signature-symbol">&lt;</span><a href="address.html" class="tsd-signature-type" data-tsd-kind="Class">Address</a><span class="tsd-signature-symbol">&gt;</span><span class="tsd-signature-symbol">[]</span><span class="tsd-signature-symbol"> }</span><span class="tsd-signature-symbol">)</span><span class="tsd-signature-symbol">: </span><span class="tsd-signature-type">Promise</span><span class="tsd-signature-symbol">&lt;</span><span class="tsd-signature-type">Partial</span><span class="tsd-signature-symbol">&lt;</span><a href="../index.html#permissions" class="tsd-signature-type" data-tsd-kind="Type alias">Permissions</a><span class="tsd-signature-symbol">&lt;</span><a href="address.html" class="tsd-signature-type" data-tsd-kind="Class">Address</a><span class="tsd-signature-symbol">&gt;</span><span class="tsd-signature-symbol">&gt;</span><span class="tsd-signature-symbol">&gt;</span></li>
					</ul>
					<ul class="tsd-descriptions">
						<li class="tsd-description">
							<aside class="tsd-sources">
								<ul>
<<<<<<< HEAD
									<li>Defined in <a href="https://github.com/broxus/ton-inpage-provider/blob/bbbd821/src/index.ts#L232">src/index.ts:232</a></li>
=======
									<li>Defined in <a href="https://github.com/broxus/ton-inpage-provider/blob/7b10c02/src/index.ts#L221">src/index.ts:221</a></li>
>>>>>>> 397eac64
								</ul>
							</aside>
							<div class="tsd-comment tsd-typography">
								<div class="lead">
									<p>Requests new permissions for current origin.
										Shows an approval window to the user.
									Will overwrite already existing permissions</p>
								</div>
								<hr>
								<p>Required permissions: none</p>
							</div>
							<h4 class="tsd-parameters-title">Parameters</h4>
							<ul class="tsd-parameters">
								<li>
									<h5>args: <span class="tsd-signature-symbol">{ </span>permissions<span class="tsd-signature-symbol">: </span><span class="tsd-signature-symbol">keyof </span><a href="../index.html#permissions" class="tsd-signature-type" data-tsd-kind="Type alias">Permissions</a><span class="tsd-signature-symbol">&lt;</span><a href="address.html" class="tsd-signature-type" data-tsd-kind="Class">Address</a><span class="tsd-signature-symbol">&gt;</span><span class="tsd-signature-symbol">[]</span><span class="tsd-signature-symbol"> }</span></h5>
									<ul class="tsd-parameters">
										<li class="tsd-parameter">
											<h5>permissions<span class="tsd-signature-symbol">: </span><span class="tsd-signature-symbol">keyof </span><a href="../index.html#permissions" class="tsd-signature-type" data-tsd-kind="Type alias">Permissions</a><span class="tsd-signature-symbol">&lt;</span><a href="address.html" class="tsd-signature-type" data-tsd-kind="Class">Address</a><span class="tsd-signature-symbol">&gt;</span><span class="tsd-signature-symbol">[]</span></h5>
										</li>
									</ul>
								</li>
							</ul>
							<h4 class="tsd-returns-title">Returns <span class="tsd-signature-type">Promise</span><span class="tsd-signature-symbol">&lt;</span><span class="tsd-signature-type">Partial</span><span class="tsd-signature-symbol">&lt;</span><a href="../index.html#permissions" class="tsd-signature-type" data-tsd-kind="Type alias">Permissions</a><span class="tsd-signature-symbol">&lt;</span><a href="address.html" class="tsd-signature-type" data-tsd-kind="Class">Address</a><span class="tsd-signature-symbol">&gt;</span><span class="tsd-signature-symbol">&gt;</span><span class="tsd-signature-symbol">&gt;</span></h4>
						</li>
					</ul>
				</section>
				<section class="tsd-panel tsd-member tsd-kind-method tsd-parent-kind-class">
					<a name="sendmessage" class="tsd-anchor"></a>
					<h3>send<wbr>Message</h3>
					<ul class="tsd-signatures tsd-kind-method tsd-parent-kind-class">
						<li class="tsd-signature tsd-kind-icon">send<wbr>Message<span class="tsd-signature-symbol">(</span>args<span class="tsd-signature-symbol">: </span><span class="tsd-signature-symbol">{ </span>amount<span class="tsd-signature-symbol">: </span><span class="tsd-signature-type">string</span><span class="tsd-signature-symbol">; </span>bounce<span class="tsd-signature-symbol">: </span><span class="tsd-signature-type">boolean</span><span class="tsd-signature-symbol">; </span>payload<span class="tsd-signature-symbol">?: </span><a href="../index.html#functioncall" class="tsd-signature-type" data-tsd-kind="Type alias">FunctionCall</a><span class="tsd-signature-symbol">&lt;</span><a href="address.html" class="tsd-signature-type" data-tsd-kind="Class">Address</a><span class="tsd-signature-symbol">&gt;</span><span class="tsd-signature-symbol">; </span>recipient<span class="tsd-signature-symbol">: </span><a href="address.html" class="tsd-signature-type" data-tsd-kind="Class">Address</a><span class="tsd-signature-symbol">; </span>sender<span class="tsd-signature-symbol">: </span><a href="address.html" class="tsd-signature-type" data-tsd-kind="Class">Address</a><span class="tsd-signature-symbol"> }</span><span class="tsd-signature-symbol">)</span><span class="tsd-signature-symbol">: </span><span class="tsd-signature-type">Promise</span><span class="tsd-signature-symbol">&lt;</span><span class="tsd-signature-symbol">{ </span>transaction<span class="tsd-signature-symbol">: </span><a href="../index.html#transaction" class="tsd-signature-type" data-tsd-kind="Type alias">Transaction</a><span class="tsd-signature-symbol">&lt;</span><a href="address.html" class="tsd-signature-type" data-tsd-kind="Class">Address</a><span class="tsd-signature-symbol">&gt;</span><span class="tsd-signature-symbol"> }</span><span class="tsd-signature-symbol">&gt;</span></li>
					</ul>
					<ul class="tsd-descriptions">
						<li class="tsd-description">
							<aside class="tsd-sources">
								<ul>
<<<<<<< HEAD
									<li>Defined in <a href="https://github.com/broxus/ton-inpage-provider/blob/bbbd821/src/index.ts#L583">src/index.ts:583</a></li>
=======
									<li>Defined in <a href="https://github.com/broxus/ton-inpage-provider/blob/7b10c02/src/index.ts#L571">src/index.ts:571</a></li>
>>>>>>> 397eac64
								</ul>
							</aside>
							<div class="tsd-comment tsd-typography">
								<div class="lead">
									<p>Sends internal message from user account.
									Shows an approval window to the user.</p>
								</div>
								<hr>
								<p>Required permissions: <code>accountInteraction</code></p>
							</div>
							<h4 class="tsd-parameters-title">Parameters</h4>
							<ul class="tsd-parameters">
								<li>
									<h5>args: <span class="tsd-signature-symbol">{ </span>amount<span class="tsd-signature-symbol">: </span><span class="tsd-signature-type">string</span><span class="tsd-signature-symbol">; </span>bounce<span class="tsd-signature-symbol">: </span><span class="tsd-signature-type">boolean</span><span class="tsd-signature-symbol">; </span>payload<span class="tsd-signature-symbol">?: </span><a href="../index.html#functioncall" class="tsd-signature-type" data-tsd-kind="Type alias">FunctionCall</a><span class="tsd-signature-symbol">&lt;</span><a href="address.html" class="tsd-signature-type" data-tsd-kind="Class">Address</a><span class="tsd-signature-symbol">&gt;</span><span class="tsd-signature-symbol">; </span>recipient<span class="tsd-signature-symbol">: </span><a href="address.html" class="tsd-signature-type" data-tsd-kind="Class">Address</a><span class="tsd-signature-symbol">; </span>sender<span class="tsd-signature-symbol">: </span><a href="address.html" class="tsd-signature-type" data-tsd-kind="Class">Address</a><span class="tsd-signature-symbol"> }</span></h5>
									<ul class="tsd-parameters">
										<li class="tsd-parameter">
											<h5>amount<span class="tsd-signature-symbol">: </span><span class="tsd-signature-type">string</span></h5>
											<div class="tsd-comment tsd-typography">
												<div class="lead">
													<p>Amount of nano TON to send</p>
												</div>
											</div>
										</li>
										<li class="tsd-parameter">
											<h5>bounce<span class="tsd-signature-symbol">: </span><span class="tsd-signature-type">boolean</span></h5>
											<div class="tsd-comment tsd-typography">
												<div class="lead">
													<p>Whether to bounce message back on error</p>
												</div>
											</div>
										</li>
										<li class="tsd-parameter">
											<h5><span class="tsd-flag ts-flagOptional">Optional</span> payload<span class="tsd-signature-symbol">?: </span><a href="../index.html#functioncall" class="tsd-signature-type" data-tsd-kind="Type alias">FunctionCall</a><span class="tsd-signature-symbol">&lt;</span><a href="address.html" class="tsd-signature-type" data-tsd-kind="Class">Address</a><span class="tsd-signature-symbol">&gt;</span></h5>
											<div class="tsd-comment tsd-typography">
												<div class="lead">
													<p>Optional function call</p>
												</div>
											</div>
										</li>
										<li class="tsd-parameter">
											<h5>recipient<span class="tsd-signature-symbol">: </span><a href="address.html" class="tsd-signature-type" data-tsd-kind="Class">Address</a></h5>
											<div class="tsd-comment tsd-typography">
												<div class="lead">
													<p>Message destination address</p>
												</div>
											</div>
										</li>
										<li class="tsd-parameter">
											<h5>sender<span class="tsd-signature-symbol">: </span><a href="address.html" class="tsd-signature-type" data-tsd-kind="Class">Address</a></h5>
											<div class="tsd-comment tsd-typography">
												<div class="lead">
													<p>Preferred wallet address.
													It is the same address as the <code>accountInteraction.address</code>, but it must be explicitly provided</p>
												</div>
											</div>
										</li>
									</ul>
								</li>
							</ul>
							<h4 class="tsd-returns-title">Returns <span class="tsd-signature-type">Promise</span><span class="tsd-signature-symbol">&lt;</span><span class="tsd-signature-symbol">{ </span>transaction<span class="tsd-signature-symbol">: </span><a href="../index.html#transaction" class="tsd-signature-type" data-tsd-kind="Type alias">Transaction</a><span class="tsd-signature-symbol">&lt;</span><a href="address.html" class="tsd-signature-type" data-tsd-kind="Class">Address</a><span class="tsd-signature-symbol">&gt;</span><span class="tsd-signature-symbol"> }</span><span class="tsd-signature-symbol">&gt;</span></h4>
						</li>
					</ul>
				</section>
				<section class="tsd-panel tsd-member tsd-kind-method tsd-parent-kind-class">
					<a name="signdata" class="tsd-anchor"></a>
					<h3>sign<wbr>Data</h3>
					<ul class="tsd-signatures tsd-kind-method tsd-parent-kind-class">
						<li class="tsd-signature tsd-kind-icon">sign<wbr>Data<span class="tsd-signature-symbol">(</span>args<span class="tsd-signature-symbol">: </span><span class="tsd-signature-symbol">{ </span>data<span class="tsd-signature-symbol">: </span><span class="tsd-signature-type">string</span><span class="tsd-signature-symbol">; </span>publicKey<span class="tsd-signature-symbol">: </span><span class="tsd-signature-type">string</span><span class="tsd-signature-symbol"> }</span><span class="tsd-signature-symbol">)</span><span class="tsd-signature-symbol">: </span><span class="tsd-signature-type">Promise</span><span class="tsd-signature-symbol">&lt;</span><span class="tsd-signature-symbol">{ </span>dataHash<span class="tsd-signature-symbol">: </span><span class="tsd-signature-type">string</span><span class="tsd-signature-symbol">; </span>signature<span class="tsd-signature-symbol">: </span><span class="tsd-signature-type">string</span><span class="tsd-signature-symbol">; </span>signatureHex<span class="tsd-signature-symbol">: </span><span class="tsd-signature-type">string</span><span class="tsd-signature-symbol">; </span>signatureParts<span class="tsd-signature-symbol">: </span><span class="tsd-signature-symbol">{ </span>high<span class="tsd-signature-symbol">: </span><span class="tsd-signature-type">string</span><span class="tsd-signature-symbol">; </span>low<span class="tsd-signature-symbol">: </span><span class="tsd-signature-type">string</span><span class="tsd-signature-symbol"> }</span><span class="tsd-signature-symbol"> }</span><span class="tsd-signature-symbol">&gt;</span></li>
					</ul>
					<ul class="tsd-descriptions">
						<li class="tsd-description">
							<aside class="tsd-sources">
								<ul>
<<<<<<< HEAD
									<li>Defined in <a href="https://github.com/broxus/ton-inpage-provider/blob/bbbd821/src/index.ts#L572">src/index.ts:572</a></li>
=======
									<li>Defined in <a href="https://github.com/broxus/ton-inpage-provider/blob/7b10c02/src/index.ts#L560">src/index.ts:560</a></li>
>>>>>>> 397eac64
								</ul>
							</aside>
							<div class="tsd-comment tsd-typography">
								<div class="lead">
									<p>Signs arbitrary data</p>
								</div>
								<hr>
								<p>Requires permissions: <code>accountInteraction</code></p>
							</div>
							<h4 class="tsd-parameters-title">Parameters</h4>
							<ul class="tsd-parameters">
								<li>
									<h5>args: <span class="tsd-signature-symbol">{ </span>data<span class="tsd-signature-symbol">: </span><span class="tsd-signature-type">string</span><span class="tsd-signature-symbol">; </span>publicKey<span class="tsd-signature-symbol">: </span><span class="tsd-signature-type">string</span><span class="tsd-signature-symbol"> }</span></h5>
									<ul class="tsd-parameters">
										<li class="tsd-parameter">
											<h5>data<span class="tsd-signature-symbol">: </span><span class="tsd-signature-type">string</span></h5>
											<div class="tsd-comment tsd-typography">
												<div class="lead">
													<p>Base64 encoded arbitrary bytes</p>
												</div>
											</div>
										</li>
										<li class="tsd-parameter">
											<h5>public<wbr>Key<span class="tsd-signature-symbol">: </span><span class="tsd-signature-type">string</span></h5>
											<div class="tsd-comment tsd-typography">
												<div class="lead">
													<p>The public key of the preferred account.
													It is the same publicKey as the <code>accountInteraction.publicKey</code>, but it must be explicitly provided</p>
												</div>
											</div>
										</li>
									</ul>
								</li>
							</ul>
							<h4 class="tsd-returns-title">Returns <span class="tsd-signature-type">Promise</span><span class="tsd-signature-symbol">&lt;</span><span class="tsd-signature-symbol">{ </span>dataHash<span class="tsd-signature-symbol">: </span><span class="tsd-signature-type">string</span><span class="tsd-signature-symbol">; </span>signature<span class="tsd-signature-symbol">: </span><span class="tsd-signature-type">string</span><span class="tsd-signature-symbol">; </span>signatureHex<span class="tsd-signature-symbol">: </span><span class="tsd-signature-type">string</span><span class="tsd-signature-symbol">; </span>signatureParts<span class="tsd-signature-symbol">: </span><span class="tsd-signature-symbol">{ </span>high<span class="tsd-signature-symbol">: </span><span class="tsd-signature-type">string</span><span class="tsd-signature-symbol">; </span>low<span class="tsd-signature-symbol">: </span><span class="tsd-signature-type">string</span><span class="tsd-signature-symbol"> }</span><span class="tsd-signature-symbol"> }</span><span class="tsd-signature-symbol">&gt;</span></h4>
						</li>
					</ul>
				</section>
				<section class="tsd-panel tsd-member tsd-kind-method tsd-parent-kind-class">
					<a name="splittvc" class="tsd-anchor"></a>
					<h3>split<wbr>Tvc</h3>
					<ul class="tsd-signatures tsd-kind-method tsd-parent-kind-class">
						<li class="tsd-signature tsd-kind-icon">split<wbr>Tvc<span class="tsd-signature-symbol">(</span>tvc<span class="tsd-signature-symbol">: </span><span class="tsd-signature-type">string</span><span class="tsd-signature-symbol">)</span><span class="tsd-signature-symbol">: </span><span class="tsd-signature-type">Promise</span><span class="tsd-signature-symbol">&lt;</span><span class="tsd-signature-symbol">{ </span>code<span class="tsd-signature-symbol">: </span><span class="tsd-signature-type">undefined</span><span class="tsd-signature-symbol"> | </span><span class="tsd-signature-type">string</span><span class="tsd-signature-symbol">; </span>data<span class="tsd-signature-symbol">: </span><span class="tsd-signature-type">undefined</span><span class="tsd-signature-symbol"> | </span><span class="tsd-signature-type">string</span><span class="tsd-signature-symbol"> }</span><span class="tsd-signature-symbol">&gt;</span></li>
					</ul>
					<ul class="tsd-descriptions">
						<li class="tsd-description">
							<aside class="tsd-sources">
								<ul>
<<<<<<< HEAD
									<li>Defined in <a href="https://github.com/broxus/ton-inpage-provider/blob/bbbd821/src/index.ts#L530">src/index.ts:530</a></li>
=======
									<li>Defined in <a href="https://github.com/broxus/ton-inpage-provider/blob/7b10c02/src/index.ts#L519">src/index.ts:519</a></li>
>>>>>>> 397eac64
								</ul>
							</aside>
							<div class="tsd-comment tsd-typography">
								<div class="lead">
									<p>Splits base64 encoded state init into code and data</p>
								</div>
								<hr>
								<p>Required permissions: <code>tonClient</code></p>
							</div>
							<h4 class="tsd-parameters-title">Parameters</h4>
							<ul class="tsd-parameters">
								<li>
									<h5>tvc: <span class="tsd-signature-type">string</span></h5>
								</li>
							</ul>
							<h4 class="tsd-returns-title">Returns <span class="tsd-signature-type">Promise</span><span class="tsd-signature-symbol">&lt;</span><span class="tsd-signature-symbol">{ </span>code<span class="tsd-signature-symbol">: </span><span class="tsd-signature-type">undefined</span><span class="tsd-signature-symbol"> | </span><span class="tsd-signature-type">string</span><span class="tsd-signature-symbol">; </span>data<span class="tsd-signature-symbol">: </span><span class="tsd-signature-type">undefined</span><span class="tsd-signature-symbol"> | </span><span class="tsd-signature-type">string</span><span class="tsd-signature-symbol"> }</span><span class="tsd-signature-symbol">&gt;</span></h4>
						</li>
					</ul>
				</section>
				<section class="tsd-panel tsd-member tsd-kind-method tsd-parent-kind-class">
					<a name="subscribe" class="tsd-anchor"></a>
					<h3>subscribe</h3>
					<ul class="tsd-signatures tsd-kind-method tsd-parent-kind-class">
						<li class="tsd-signature tsd-kind-icon">subscribe<span class="tsd-signature-symbol">(</span>eventName<span class="tsd-signature-symbol">: </span><span class="tsd-signature-type">&quot;contractStateChanged&quot;</span>, params<span class="tsd-signature-symbol">: </span><span class="tsd-signature-symbol">{ </span>address<span class="tsd-signature-symbol">: </span><a href="address.html" class="tsd-signature-type" data-tsd-kind="Class">Address</a><span class="tsd-signature-symbol"> }</span><span class="tsd-signature-symbol">)</span><span class="tsd-signature-symbol">: </span><span class="tsd-signature-type">Promise</span><span class="tsd-signature-symbol">&lt;</span><a href="../interfaces/subscription.html" class="tsd-signature-type" data-tsd-kind="Interface">Subscription</a><span class="tsd-signature-symbol">&lt;</span><span class="tsd-signature-type">&quot;contractStateChanged&quot;</span><span class="tsd-signature-symbol">&gt;</span><span class="tsd-signature-symbol">&gt;</span></li>
						<li class="tsd-signature tsd-kind-icon">subscribe<span class="tsd-signature-symbol">(</span>eventName<span class="tsd-signature-symbol">: </span><span class="tsd-signature-type">&quot;transactionsFound&quot;</span>, params<span class="tsd-signature-symbol">: </span><span class="tsd-signature-symbol">{ </span>address<span class="tsd-signature-symbol">: </span><a href="address.html" class="tsd-signature-type" data-tsd-kind="Class">Address</a><span class="tsd-signature-symbol"> }</span><span class="tsd-signature-symbol">)</span><span class="tsd-signature-symbol">: </span><span class="tsd-signature-type">Promise</span><span class="tsd-signature-symbol">&lt;</span><a href="../interfaces/subscription.html" class="tsd-signature-type" data-tsd-kind="Interface">Subscription</a><span class="tsd-signature-symbol">&lt;</span><span class="tsd-signature-type">&quot;transactionsFound&quot;</span><span class="tsd-signature-symbol">&gt;</span><span class="tsd-signature-symbol">&gt;</span></li>
						<li class="tsd-signature tsd-kind-icon">subscribe<span class="tsd-signature-symbol">(</span>eventName<span class="tsd-signature-symbol">: </span><span class="tsd-signature-type">&quot;disconnected&quot;</span><span class="tsd-signature-symbol">)</span><span class="tsd-signature-symbol">: </span><span class="tsd-signature-type">Promise</span><span class="tsd-signature-symbol">&lt;</span><a href="../interfaces/subscription.html" class="tsd-signature-type" data-tsd-kind="Interface">Subscription</a><span class="tsd-signature-symbol">&lt;</span><span class="tsd-signature-type">&quot;disconnected&quot;</span><span class="tsd-signature-symbol">&gt;</span><span class="tsd-signature-symbol">&gt;</span></li>
						<li class="tsd-signature tsd-kind-icon">subscribe<span class="tsd-signature-symbol">(</span>eventName<span class="tsd-signature-symbol">: </span><span class="tsd-signature-type">&quot;networkChanged&quot;</span><span class="tsd-signature-symbol">)</span><span class="tsd-signature-symbol">: </span><span class="tsd-signature-type">Promise</span><span class="tsd-signature-symbol">&lt;</span><a href="../interfaces/subscription.html" class="tsd-signature-type" data-tsd-kind="Interface">Subscription</a><span class="tsd-signature-symbol">&lt;</span><span class="tsd-signature-type">&quot;networkChanged&quot;</span><span class="tsd-signature-symbol">&gt;</span><span class="tsd-signature-symbol">&gt;</span></li>
						<li class="tsd-signature tsd-kind-icon">subscribe<span class="tsd-signature-symbol">(</span>eventName<span class="tsd-signature-symbol">: </span><span class="tsd-signature-type">&quot;permissionsChanged&quot;</span><span class="tsd-signature-symbol">)</span><span class="tsd-signature-symbol">: </span><span class="tsd-signature-type">Promise</span><span class="tsd-signature-symbol">&lt;</span><a href="../interfaces/subscription.html" class="tsd-signature-type" data-tsd-kind="Interface">Subscription</a><span class="tsd-signature-symbol">&lt;</span><span class="tsd-signature-type">&quot;permissionsChanged&quot;</span><span class="tsd-signature-symbol">&gt;</span><span class="tsd-signature-symbol">&gt;</span></li>
						<li class="tsd-signature tsd-kind-icon">subscribe<span class="tsd-signature-symbol">(</span>eventName<span class="tsd-signature-symbol">: </span><span class="tsd-signature-type">&quot;loggedOut&quot;</span><span class="tsd-signature-symbol">)</span><span class="tsd-signature-symbol">: </span><span class="tsd-signature-type">Promise</span><span class="tsd-signature-symbol">&lt;</span><a href="../interfaces/subscription.html" class="tsd-signature-type" data-tsd-kind="Interface">Subscription</a><span class="tsd-signature-symbol">&lt;</span><span class="tsd-signature-type">&quot;loggedOut&quot;</span><span class="tsd-signature-symbol">&gt;</span><span class="tsd-signature-symbol">&gt;</span></li>
					</ul>
					<ul class="tsd-descriptions">
						<li class="tsd-description">
							<aside class="tsd-sources">
								<ul>
<<<<<<< HEAD
									<li>Defined in <a href="https://github.com/broxus/ton-inpage-provider/blob/bbbd821/src/index.ts#L249">src/index.ts:249</a></li>
=======
									<li>Defined in <a href="https://github.com/broxus/ton-inpage-provider/blob/7b10c02/src/index.ts#L238">src/index.ts:238</a></li>
>>>>>>> 397eac64
								</ul>
							</aside>
							<div class="tsd-comment tsd-typography">
								<div class="lead">
									<p>Called every time contract state changes</p>
								</div>
							</div>
							<h4 class="tsd-parameters-title">Parameters</h4>
							<ul class="tsd-parameters">
								<li>
									<h5>eventName: <span class="tsd-signature-type">&quot;contractStateChanged&quot;</span></h5>
								</li>
								<li>
									<h5>params: <span class="tsd-signature-symbol">{ </span>address<span class="tsd-signature-symbol">: </span><a href="address.html" class="tsd-signature-type" data-tsd-kind="Class">Address</a><span class="tsd-signature-symbol"> }</span></h5>
									<ul class="tsd-parameters">
										<li class="tsd-parameter">
											<h5>address<span class="tsd-signature-symbol">: </span><a href="address.html" class="tsd-signature-type" data-tsd-kind="Class">Address</a></h5>
										</li>
									</ul>
								</li>
							</ul>
							<h4 class="tsd-returns-title">Returns <span class="tsd-signature-type">Promise</span><span class="tsd-signature-symbol">&lt;</span><a href="../interfaces/subscription.html" class="tsd-signature-type" data-tsd-kind="Interface">Subscription</a><span class="tsd-signature-symbol">&lt;</span><span class="tsd-signature-type">&quot;contractStateChanged&quot;</span><span class="tsd-signature-symbol">&gt;</span><span class="tsd-signature-symbol">&gt;</span></h4>
						</li>
						<li class="tsd-description">
							<aside class="tsd-sources">
								<ul>
<<<<<<< HEAD
									<li>Defined in <a href="https://github.com/broxus/ton-inpage-provider/blob/bbbd821/src/index.ts#L254">src/index.ts:254</a></li>
=======
									<li>Defined in <a href="https://github.com/broxus/ton-inpage-provider/blob/7b10c02/src/index.ts#L243">src/index.ts:243</a></li>
>>>>>>> 397eac64
								</ul>
							</aside>
							<div class="tsd-comment tsd-typography">
								<div class="lead">
									<p>Called on each new transactions batch, received on subscription</p>
								</div>
							</div>
							<h4 class="tsd-parameters-title">Parameters</h4>
							<ul class="tsd-parameters">
								<li>
									<h5>eventName: <span class="tsd-signature-type">&quot;transactionsFound&quot;</span></h5>
								</li>
								<li>
									<h5>params: <span class="tsd-signature-symbol">{ </span>address<span class="tsd-signature-symbol">: </span><a href="address.html" class="tsd-signature-type" data-tsd-kind="Class">Address</a><span class="tsd-signature-symbol"> }</span></h5>
									<ul class="tsd-parameters">
										<li class="tsd-parameter">
											<h5>address<span class="tsd-signature-symbol">: </span><a href="address.html" class="tsd-signature-type" data-tsd-kind="Class">Address</a></h5>
										</li>
									</ul>
								</li>
							</ul>
							<h4 class="tsd-returns-title">Returns <span class="tsd-signature-type">Promise</span><span class="tsd-signature-symbol">&lt;</span><a href="../interfaces/subscription.html" class="tsd-signature-type" data-tsd-kind="Interface">Subscription</a><span class="tsd-signature-symbol">&lt;</span><span class="tsd-signature-type">&quot;transactionsFound&quot;</span><span class="tsd-signature-symbol">&gt;</span><span class="tsd-signature-symbol">&gt;</span></h4>
						</li>
						<li class="tsd-description">
							<aside class="tsd-sources">
								<ul>
<<<<<<< HEAD
									<li>Defined in <a href="https://github.com/broxus/ton-inpage-provider/blob/bbbd821/src/index.ts#L259">src/index.ts:259</a></li>
=======
									<li>Defined in <a href="https://github.com/broxus/ton-inpage-provider/blob/7b10c02/src/index.ts#L248">src/index.ts:248</a></li>
>>>>>>> 397eac64
								</ul>
							</aside>
							<div class="tsd-comment tsd-typography">
								<div class="lead">
									<p>Called when inpage provider disconnects from extension</p>
								</div>
							</div>
							<h4 class="tsd-parameters-title">Parameters</h4>
							<ul class="tsd-parameters">
								<li>
									<h5>eventName: <span class="tsd-signature-type">&quot;disconnected&quot;</span></h5>
								</li>
							</ul>
							<h4 class="tsd-returns-title">Returns <span class="tsd-signature-type">Promise</span><span class="tsd-signature-symbol">&lt;</span><a href="../interfaces/subscription.html" class="tsd-signature-type" data-tsd-kind="Interface">Subscription</a><span class="tsd-signature-symbol">&lt;</span><span class="tsd-signature-type">&quot;disconnected&quot;</span><span class="tsd-signature-symbol">&gt;</span><span class="tsd-signature-symbol">&gt;</span></h4>
						</li>
						<li class="tsd-description">
							<aside class="tsd-sources">
								<ul>
<<<<<<< HEAD
									<li>Defined in <a href="https://github.com/broxus/ton-inpage-provider/blob/bbbd821/src/index.ts#L264">src/index.ts:264</a></li>
=======
									<li>Defined in <a href="https://github.com/broxus/ton-inpage-provider/blob/7b10c02/src/index.ts#L253">src/index.ts:253</a></li>
>>>>>>> 397eac64
								</ul>
							</aside>
							<div class="tsd-comment tsd-typography">
								<div class="lead">
									<p>Called each time the user changes network</p>
								</div>
							</div>
							<h4 class="tsd-parameters-title">Parameters</h4>
							<ul class="tsd-parameters">
								<li>
									<h5>eventName: <span class="tsd-signature-type">&quot;networkChanged&quot;</span></h5>
								</li>
							</ul>
							<h4 class="tsd-returns-title">Returns <span class="tsd-signature-type">Promise</span><span class="tsd-signature-symbol">&lt;</span><a href="../interfaces/subscription.html" class="tsd-signature-type" data-tsd-kind="Interface">Subscription</a><span class="tsd-signature-symbol">&lt;</span><span class="tsd-signature-type">&quot;networkChanged&quot;</span><span class="tsd-signature-symbol">&gt;</span><span class="tsd-signature-symbol">&gt;</span></h4>
						</li>
						<li class="tsd-description">
							<aside class="tsd-sources">
								<ul>
<<<<<<< HEAD
									<li>Defined in <a href="https://github.com/broxus/ton-inpage-provider/blob/bbbd821/src/index.ts#L271">src/index.ts:271</a></li>
=======
									<li>Defined in <a href="https://github.com/broxus/ton-inpage-provider/blob/7b10c02/src/index.ts#L260">src/index.ts:260</a></li>
>>>>>>> 397eac64
								</ul>
							</aside>
							<div class="tsd-comment tsd-typography">
								<div class="lead">
									<p>Called when permissions are changed.
										Mostly when account has been removed from the current <code>accountInteraction</code> permission,
									or disconnect method was called</p>
								</div>
							</div>
							<h4 class="tsd-parameters-title">Parameters</h4>
							<ul class="tsd-parameters">
								<li>
									<h5>eventName: <span class="tsd-signature-type">&quot;permissionsChanged&quot;</span></h5>
								</li>
							</ul>
							<h4 class="tsd-returns-title">Returns <span class="tsd-signature-type">Promise</span><span class="tsd-signature-symbol">&lt;</span><a href="../interfaces/subscription.html" class="tsd-signature-type" data-tsd-kind="Interface">Subscription</a><span class="tsd-signature-symbol">&lt;</span><span class="tsd-signature-type">&quot;permissionsChanged&quot;</span><span class="tsd-signature-symbol">&gt;</span><span class="tsd-signature-symbol">&gt;</span></h4>
						</li>
						<li class="tsd-description">
							<aside class="tsd-sources">
								<ul>
<<<<<<< HEAD
									<li>Defined in <a href="https://github.com/broxus/ton-inpage-provider/blob/bbbd821/src/index.ts#L276">src/index.ts:276</a></li>
=======
									<li>Defined in <a href="https://github.com/broxus/ton-inpage-provider/blob/7b10c02/src/index.ts#L265">src/index.ts:265</a></li>
>>>>>>> 397eac64
								</ul>
							</aside>
							<div class="tsd-comment tsd-typography">
								<div class="lead">
									<p>Called when the user logs out of the extension</p>
								</div>
							</div>
							<h4 class="tsd-parameters-title">Parameters</h4>
							<ul class="tsd-parameters">
								<li>
									<h5>eventName: <span class="tsd-signature-type">&quot;loggedOut&quot;</span></h5>
								</li>
							</ul>
							<h4 class="tsd-returns-title">Returns <span class="tsd-signature-type">Promise</span><span class="tsd-signature-symbol">&lt;</span><a href="../interfaces/subscription.html" class="tsd-signature-type" data-tsd-kind="Interface">Subscription</a><span class="tsd-signature-symbol">&lt;</span><span class="tsd-signature-type">&quot;loggedOut&quot;</span><span class="tsd-signature-symbol">&gt;</span><span class="tsd-signature-symbol">&gt;</span></h4>
						</li>
					</ul>
				</section>
				<section class="tsd-panel tsd-member tsd-kind-method tsd-parent-kind-class tsd-has-type-parameter">
					<a name="unpackfromcell" class="tsd-anchor"></a>
					<h3>unpack<wbr>From<wbr>Cell</h3>
					<ul class="tsd-signatures tsd-kind-method tsd-parent-kind-class tsd-has-type-parameter">
						<li class="tsd-signature tsd-kind-icon">unpack<wbr>From<wbr>Cell&lt;P&gt;<span class="tsd-signature-symbol">(</span>args<span class="tsd-signature-symbol">: </span><span class="tsd-signature-symbol">{ </span>allowPartial<span class="tsd-signature-symbol">: </span><span class="tsd-signature-type">boolean</span><span class="tsd-signature-symbol">; </span>boc<span class="tsd-signature-symbol">: </span><span class="tsd-signature-type">string</span><span class="tsd-signature-symbol">; </span>structure<span class="tsd-signature-symbol">: </span><span class="tsd-signature-type">P</span><span class="tsd-signature-symbol"> }</span><span class="tsd-signature-symbol">)</span><span class="tsd-signature-symbol">: </span><span class="tsd-signature-type">Promise</span><span class="tsd-signature-symbol">&lt;</span><span class="tsd-signature-symbol">{ </span>data<span class="tsd-signature-symbol">: </span><a href="../index.html#mergeoutputobjectsarray" class="tsd-signature-type" data-tsd-kind="Type alias">MergeOutputObjectsArray</a><span class="tsd-signature-symbol">&lt;</span><span class="tsd-signature-type">P</span><span class="tsd-signature-symbol">&gt;</span><span class="tsd-signature-symbol"> }</span><span class="tsd-signature-symbol">&gt;</span></li>
					</ul>
					<ul class="tsd-descriptions">
						<li class="tsd-description">
							<aside class="tsd-sources">
								<ul>
<<<<<<< HEAD
									<li>Defined in <a href="https://github.com/broxus/ton-inpage-provider/blob/bbbd821/src/index.ts#L486">src/index.ts:486</a></li>
=======
									<li>Defined in <a href="https://github.com/broxus/ton-inpage-provider/blob/7b10c02/src/index.ts#L475">src/index.ts:475</a></li>
>>>>>>> 397eac64
								</ul>
							</aside>
							<div class="tsd-comment tsd-typography">
								<div class="lead">
									<p>Decodes base64 encoded BOC</p>
								</div>
								<hr>
								<p>Required permissions: <code>tonClient</code></p>
							</div>
							<h4 class="tsd-type-parameters-title">Type parameters</h4>
							<ul class="tsd-type-parameters">
								<li>
									<h4>P<span class="tsd-signature-symbol">: </span><span class="tsd-signature-symbol">readonly </span><a href="../index.html#readonlyabiparam" class="tsd-signature-type" data-tsd-kind="Type alias">ReadonlyAbiParam</a><span class="tsd-signature-symbol">[]</span></h4>
								</li>
							</ul>
							<h4 class="tsd-parameters-title">Parameters</h4>
							<ul class="tsd-parameters">
								<li>
									<h5>args: <span class="tsd-signature-symbol">{ </span>allowPartial<span class="tsd-signature-symbol">: </span><span class="tsd-signature-type">boolean</span><span class="tsd-signature-symbol">; </span>boc<span class="tsd-signature-symbol">: </span><span class="tsd-signature-type">string</span><span class="tsd-signature-symbol">; </span>structure<span class="tsd-signature-symbol">: </span><span class="tsd-signature-type">P</span><span class="tsd-signature-symbol"> }</span></h5>
									<ul class="tsd-parameters">
										<li class="tsd-parameter">
											<h5>allow<wbr>Partial<span class="tsd-signature-symbol">: </span><span class="tsd-signature-type">boolean</span></h5>
										</li>
										<li class="tsd-parameter">
											<h5>boc<span class="tsd-signature-symbol">: </span><span class="tsd-signature-type">string</span></h5>
										</li>
										<li class="tsd-parameter">
											<h5>structure<span class="tsd-signature-symbol">: </span><span class="tsd-signature-type">P</span></h5>
										</li>
									</ul>
								</li>
							</ul>
							<h4 class="tsd-returns-title">Returns <span class="tsd-signature-type">Promise</span><span class="tsd-signature-symbol">&lt;</span><span class="tsd-signature-symbol">{ </span>data<span class="tsd-signature-symbol">: </span><a href="../index.html#mergeoutputobjectsarray" class="tsd-signature-type" data-tsd-kind="Type alias">MergeOutputObjectsArray</a><span class="tsd-signature-symbol">&lt;</span><span class="tsd-signature-type">P</span><span class="tsd-signature-symbol">&gt;</span><span class="tsd-signature-symbol"> }</span><span class="tsd-signature-symbol">&gt;</span></h4>
						</li>
					</ul>
				</section>
				<section class="tsd-panel tsd-member tsd-kind-method tsd-parent-kind-class">
					<a name="verifysignature" class="tsd-anchor"></a>
					<h3>verify<wbr>Signature</h3>
					<ul class="tsd-signatures tsd-kind-method tsd-parent-kind-class">
						<li class="tsd-signature tsd-kind-icon">verify<wbr>Signature<span class="tsd-signature-symbol">(</span>args<span class="tsd-signature-symbol">: </span><span class="tsd-signature-symbol">{ </span>dataHash<span class="tsd-signature-symbol">: </span><span class="tsd-signature-type">string</span><span class="tsd-signature-symbol">; </span>publicKey<span class="tsd-signature-symbol">: </span><span class="tsd-signature-type">string</span><span class="tsd-signature-symbol">; </span>signature<span class="tsd-signature-symbol">: </span><span class="tsd-signature-type">string</span><span class="tsd-signature-symbol"> }</span><span class="tsd-signature-symbol">)</span><span class="tsd-signature-symbol">: </span><span class="tsd-signature-type">Promise</span><span class="tsd-signature-symbol">&lt;</span><span class="tsd-signature-symbol">{ </span>isValid<span class="tsd-signature-symbol">: </span><span class="tsd-signature-type">boolean</span><span class="tsd-signature-symbol"> }</span><span class="tsd-signature-symbol">&gt;</span></li>
					</ul>
					<ul class="tsd-descriptions">
						<li class="tsd-description">
							<aside class="tsd-sources">
								<ul>
<<<<<<< HEAD
									<li>Defined in <a href="https://github.com/broxus/ton-inpage-provider/blob/bbbd821/src/index.ts#L562">src/index.ts:562</a></li>
=======
									<li>Defined in <a href="https://github.com/broxus/ton-inpage-provider/blob/7b10c02/src/index.ts#L550">src/index.ts:550</a></li>
>>>>>>> 397eac64
								</ul>
							</aside>
							<h4 class="tsd-parameters-title">Parameters</h4>
							<ul class="tsd-parameters">
								<li>
									<h5>args: <span class="tsd-signature-symbol">{ </span>dataHash<span class="tsd-signature-symbol">: </span><span class="tsd-signature-type">string</span><span class="tsd-signature-symbol">; </span>publicKey<span class="tsd-signature-symbol">: </span><span class="tsd-signature-type">string</span><span class="tsd-signature-symbol">; </span>signature<span class="tsd-signature-symbol">: </span><span class="tsd-signature-type">string</span><span class="tsd-signature-symbol"> }</span></h5>
									<ul class="tsd-parameters">
										<li class="tsd-parameter">
											<h5>data<wbr>Hash<span class="tsd-signature-symbol">: </span><span class="tsd-signature-type">string</span></h5>
											<div class="tsd-comment tsd-typography">
												<div class="lead">
													<p>Base64 or hex encoded arbitrary bytes hash (data must be 32 bytes long)</p>
												</div>
											</div>
										</li>
										<li class="tsd-parameter">
											<h5>public<wbr>Key<span class="tsd-signature-symbol">: </span><span class="tsd-signature-type">string</span></h5>
											<div class="tsd-comment tsd-typography">
												<div class="lead">
													<p>The public key of the preferred account.
													It is the same publicKey as the <code>accountInteraction.publicKey</code>, but it must be explicitly provided</p>
												</div>
											</div>
										</li>
										<li class="tsd-parameter">
											<h5>signature<span class="tsd-signature-symbol">: </span><span class="tsd-signature-type">string</span></h5>
											<div class="tsd-comment tsd-typography">
												<div class="lead">
													<p>Base64 or hex encoded signature bytes (data must be 64 bytes long)</p>
												</div>
											</div>
										</li>
									</ul>
								</li>
							</ul>
							<h4 class="tsd-returns-title">Returns <span class="tsd-signature-type">Promise</span><span class="tsd-signature-symbol">&lt;</span><span class="tsd-signature-symbol">{ </span>isValid<span class="tsd-signature-symbol">: </span><span class="tsd-signature-type">boolean</span><span class="tsd-signature-symbol"> }</span><span class="tsd-signature-symbol">&gt;</span></h4>
						</li>
					</ul>
				</section>
			</section>
		</div>
		<div class="col-4 col-menu menu-sticky-wrap menu-highlight">
			<nav class="tsd-navigation primary">
				<ul>
					<li class=" ">
						<a href="../index.html">Exports</a>
					</li>
				</ul>
			</nav>
			<nav class="tsd-navigation secondary menu-sticky">
				<ul class="before-current">
				</ul>
				<ul class="current">
					<li class="current tsd-kind-class">
						<a href="providerrpcclient.html" class="tsd-kind-icon">Provider<wbr>Rpc<wbr>Client</a>
						<ul>
							<li class=" tsd-kind-constructor tsd-parent-kind-class">
								<a href="providerrpcclient.html#constructor" class="tsd-kind-icon">constructor</a>
							</li>
							<li class=" tsd-kind-get-signature tsd-parent-kind-class">
								<a href="providerrpcclient.html#isinitialized" class="tsd-kind-icon">is<wbr>Initialized</a>
							</li>
							<li class=" tsd-kind-get-signature tsd-parent-kind-class">
								<a href="providerrpcclient.html#raw" class="tsd-kind-icon">raw</a>
							</li>
							<li class=" tsd-kind-get-signature tsd-parent-kind-class">
								<a href="providerrpcclient.html#rawapi" class="tsd-kind-icon">raw<wbr>Api</a>
							</li>
							<li class=" tsd-kind-method tsd-parent-kind-class tsd-has-type-parameter">
								<a href="providerrpcclient.html#addasset" class="tsd-kind-icon">add<wbr>Asset</a>
							</li>
							<li class=" tsd-kind-method tsd-parent-kind-class">
								<a href="providerrpcclient.html#codetotvc" class="tsd-kind-icon">code<wbr>ToTvc</a>
							</li>
							<li class=" tsd-kind-method tsd-parent-kind-class tsd-has-type-parameter">
								<a href="providerrpcclient.html#createcontract" class="tsd-kind-icon">create<wbr>Contract</a>
							</li>
							<li class=" tsd-kind-method tsd-parent-kind-class">
								<a href="providerrpcclient.html#createsubscriber" class="tsd-kind-icon">create<wbr>Subscriber</a>
							</li>
							<li class=" tsd-kind-method tsd-parent-kind-class">
								<a href="providerrpcclient.html#disconnect" class="tsd-kind-icon">disconnect</a>
							</li>
							<li class=" tsd-kind-method tsd-parent-kind-class">
								<a href="providerrpcclient.html#ensureinitialized" class="tsd-kind-icon">ensure<wbr>Initialized</a>
							</li>
							<li class=" tsd-kind-method tsd-parent-kind-class">
								<a href="providerrpcclient.html#extractpublickey" class="tsd-kind-icon">extract<wbr>Public<wbr>Key</a>
							</li>
							<li class=" tsd-kind-method tsd-parent-kind-class tsd-has-type-parameter">
								<a href="providerrpcclient.html#getexpectedaddress" class="tsd-kind-icon">get<wbr>Expected<wbr>Address</a>
							</li>
							<li class=" tsd-kind-method tsd-parent-kind-class">
								<a href="providerrpcclient.html#getfullcontractstate" class="tsd-kind-icon">get<wbr>Full<wbr>Contract<wbr>State</a>
							</li>
							<li class=" tsd-kind-method tsd-parent-kind-class">
								<a href="providerrpcclient.html#getproviderstate" class="tsd-kind-icon">get<wbr>Provider<wbr>State</a>
							</li>
							<li class=" tsd-kind-method tsd-parent-kind-class">
								<a href="providerrpcclient.html#gettransactions" class="tsd-kind-icon">get<wbr>Transactions</a>
							</li>
							<li class=" tsd-kind-method tsd-parent-kind-class">
								<a href="providerrpcclient.html#hasprovider" class="tsd-kind-icon">has<wbr>Provider</a>
							</li>
							<li class=" tsd-kind-method tsd-parent-kind-class tsd-has-type-parameter">
								<a href="providerrpcclient.html#packintocell" class="tsd-kind-icon">pack<wbr>Into<wbr>Cell</a>
							</li>
							<li class=" tsd-kind-method tsd-parent-kind-class">
								<a href="providerrpcclient.html#requestpermissions" class="tsd-kind-icon">request<wbr>Permissions</a>
							</li>
							<li class=" tsd-kind-method tsd-parent-kind-class">
								<a href="providerrpcclient.html#sendmessage" class="tsd-kind-icon">send<wbr>Message</a>
							</li>
							<li class=" tsd-kind-method tsd-parent-kind-class">
								<a href="providerrpcclient.html#signdata" class="tsd-kind-icon">sign<wbr>Data</a>
							</li>
							<li class=" tsd-kind-method tsd-parent-kind-class">
								<a href="providerrpcclient.html#splittvc" class="tsd-kind-icon">split<wbr>Tvc</a>
							</li>
							<li class=" tsd-kind-method tsd-parent-kind-class">
								<a href="providerrpcclient.html#subscribe" class="tsd-kind-icon">subscribe</a>
							</li>
							<li class=" tsd-kind-method tsd-parent-kind-class tsd-has-type-parameter">
								<a href="providerrpcclient.html#unpackfromcell" class="tsd-kind-icon">unpack<wbr>From<wbr>Cell</a>
							</li>
							<li class=" tsd-kind-method tsd-parent-kind-class">
								<a href="providerrpcclient.html#verifysignature" class="tsd-kind-icon">verify<wbr>Signature</a>
							</li>
						</ul>
					</li>
				</ul>
				<ul class="after-current">
				</ul>
			</nav>
		</div>
	</div>
</div>
<footer>
	<div class="container">
		<h2>Legend</h2>
		<div class="tsd-legend-group">
			<ul class="tsd-legend">
				<li class="tsd-kind-constructor tsd-parent-kind-class"><span class="tsd-kind-icon">Constructor</span></li>
				<li class="tsd-kind-property tsd-parent-kind-class"><span class="tsd-kind-icon">Property</span></li>
				<li class="tsd-kind-method tsd-parent-kind-class"><span class="tsd-kind-icon">Method</span></li>
			</ul>
			<ul class="tsd-legend">
				<li class="tsd-kind-property tsd-parent-kind-interface"><span class="tsd-kind-icon">Property</span></li>
				<li class="tsd-kind-method tsd-parent-kind-interface"><span class="tsd-kind-icon">Method</span></li>
			</ul>
			<ul class="tsd-legend">
				<li class="tsd-kind-method tsd-parent-kind-class tsd-is-inherited"><span class="tsd-kind-icon">Inherited method</span></li>
			</ul>
		</div>
	</div>
</footer>
<div class="overlay"></div>
<script src="../assets/js/main.js"></script>
</body>
</html><|MERGE_RESOLUTION|>--- conflicted
+++ resolved
@@ -131,11 +131,7 @@
 						<li class="tsd-description">
 							<aside class="tsd-sources">
 								<ul>
-<<<<<<< HEAD
-									<li>Defined in <a href="https://github.com/broxus/ton-inpage-provider/blob/bbbd821/src/index.ts#L106">src/index.ts:106</a></li>
-=======
-									<li>Defined in <a href="https://github.com/broxus/ton-inpage-provider/blob/7b10c02/src/index.ts#L89">src/index.ts:89</a></li>
->>>>>>> 397eac64
+									<li>Defined in <a href="https://github.com/broxus/ton-inpage-provider/blob/8708874/src/index.ts#L106">src/index.ts:106</a></li>
 								</ul>
 							</aside>
 							<h4 class="tsd-returns-title">Returns <a href="providerrpcclient.html" class="tsd-signature-type" data-tsd-kind="Class">ProviderRpcClient</a></h4>
@@ -155,11 +151,7 @@
 						<li class="tsd-description">
 							<aside class="tsd-sources">
 								<ul>
-<<<<<<< HEAD
-									<li>Defined in <a href="https://github.com/broxus/ton-inpage-provider/blob/bbbd821/src/index.ts#L189">src/index.ts:189</a></li>
-=======
-									<li>Defined in <a href="https://github.com/broxus/ton-inpage-provider/blob/7b10c02/src/index.ts#L178">src/index.ts:178</a></li>
->>>>>>> 397eac64
+									<li>Defined in <a href="https://github.com/broxus/ton-inpage-provider/blob/8708874/src/index.ts#L189">src/index.ts:189</a></li>
 								</ul>
 							</aside>
 							<div class="tsd-comment tsd-typography">
@@ -181,11 +173,7 @@
 						<li class="tsd-description">
 							<aside class="tsd-sources">
 								<ul>
-<<<<<<< HEAD
-									<li>Defined in <a href="https://github.com/broxus/ton-inpage-provider/blob/bbbd821/src/index.ts#L196">src/index.ts:196</a></li>
-=======
-									<li>Defined in <a href="https://github.com/broxus/ton-inpage-provider/blob/7b10c02/src/index.ts#L185">src/index.ts:185</a></li>
->>>>>>> 397eac64
+									<li>Defined in <a href="https://github.com/broxus/ton-inpage-provider/blob/8708874/src/index.ts#L196">src/index.ts:196</a></li>
 								</ul>
 							</aside>
 							<div class="tsd-comment tsd-typography">
@@ -207,11 +195,7 @@
 						<li class="tsd-description">
 							<aside class="tsd-sources">
 								<ul>
-<<<<<<< HEAD
-									<li>Defined in <a href="https://github.com/broxus/ton-inpage-provider/blob/bbbd821/src/index.ts#L203">src/index.ts:203</a></li>
-=======
-									<li>Defined in <a href="https://github.com/broxus/ton-inpage-provider/blob/7b10c02/src/index.ts#L192">src/index.ts:192</a></li>
->>>>>>> 397eac64
+									<li>Defined in <a href="https://github.com/broxus/ton-inpage-provider/blob/8708874/src/index.ts#L203">src/index.ts:203</a></li>
 								</ul>
 							</aside>
 							<div class="tsd-comment tsd-typography">
@@ -236,11 +220,7 @@
 						<li class="tsd-description">
 							<aside class="tsd-sources">
 								<ul>
-<<<<<<< HEAD
-									<li>Defined in <a href="https://github.com/broxus/ton-inpage-provider/blob/bbbd821/src/index.ts#L542">src/index.ts:542</a></li>
-=======
-									<li>Defined in <a href="https://github.com/broxus/ton-inpage-provider/blob/7b10c02/src/index.ts#L531">src/index.ts:531</a></li>
->>>>>>> 397eac64
+									<li>Defined in <a href="https://github.com/broxus/ton-inpage-provider/blob/8708874/src/index.ts#L542">src/index.ts:542</a></li>
 								</ul>
 							</aside>
 							<div class="tsd-comment tsd-typography">
@@ -276,11 +256,7 @@
 						<li class="tsd-description">
 							<aside class="tsd-sources">
 								<ul>
-<<<<<<< HEAD
-									<li>Defined in <a href="https://github.com/broxus/ton-inpage-provider/blob/bbbd821/src/index.ts#L517">src/index.ts:517</a></li>
-=======
-									<li>Defined in <a href="https://github.com/broxus/ton-inpage-provider/blob/7b10c02/src/index.ts#L506">src/index.ts:506</a></li>
->>>>>>> 397eac64
+									<li>Defined in <a href="https://github.com/broxus/ton-inpage-provider/blob/8708874/src/index.ts#L517">src/index.ts:517</a></li>
 								</ul>
 							</aside>
 							<div class="tsd-comment tsd-typography">
@@ -310,11 +286,7 @@
 						<li class="tsd-description">
 							<aside class="tsd-sources">
 								<ul>
-<<<<<<< HEAD
-									<li>Defined in <a href="https://github.com/broxus/ton-inpage-provider/blob/bbbd821/src/index.ts#L213">src/index.ts:213</a></li>
-=======
-									<li>Defined in <a href="https://github.com/broxus/ton-inpage-provider/blob/7b10c02/src/index.ts#L202">src/index.ts:202</a></li>
->>>>>>> 397eac64
+									<li>Defined in <a href="https://github.com/broxus/ton-inpage-provider/blob/8708874/src/index.ts#L213">src/index.ts:213</a></li>
 								</ul>
 							</aside>
 							<div class="tsd-comment tsd-typography">
@@ -357,11 +329,7 @@
 						<li class="tsd-description">
 							<aside class="tsd-sources">
 								<ul>
-<<<<<<< HEAD
-									<li>Defined in <a href="https://github.com/broxus/ton-inpage-provider/blob/bbbd821/src/index.ts#L220">src/index.ts:220</a></li>
-=======
-									<li>Defined in <a href="https://github.com/broxus/ton-inpage-provider/blob/7b10c02/src/index.ts#L209">src/index.ts:209</a></li>
->>>>>>> 397eac64
+									<li>Defined in <a href="https://github.com/broxus/ton-inpage-provider/blob/8708874/src/index.ts#L220">src/index.ts:220</a></li>
 								</ul>
 							</aside>
 							<div class="tsd-comment tsd-typography">
@@ -383,11 +351,7 @@
 						<li class="tsd-description">
 							<aside class="tsd-sources">
 								<ul>
-<<<<<<< HEAD
-									<li>Defined in <a href="https://github.com/broxus/ton-inpage-provider/blob/bbbd821/src/index.ts#L242">src/index.ts:242</a></li>
-=======
-									<li>Defined in <a href="https://github.com/broxus/ton-inpage-provider/blob/7b10c02/src/index.ts#L231">src/index.ts:231</a></li>
->>>>>>> 397eac64
+									<li>Defined in <a href="https://github.com/broxus/ton-inpage-provider/blob/8708874/src/index.ts#L242">src/index.ts:242</a></li>
 								</ul>
 							</aside>
 							<div class="tsd-comment tsd-typography">
@@ -409,11 +373,7 @@
 						<li class="tsd-description">
 							<aside class="tsd-sources">
 								<ul>
-<<<<<<< HEAD
-									<li>Defined in <a href="https://github.com/broxus/ton-inpage-provider/blob/bbbd821/src/index.ts#L167">src/index.ts:167</a></li>
-=======
-									<li>Defined in <a href="https://github.com/broxus/ton-inpage-provider/blob/7b10c02/src/index.ts#L171">src/index.ts:171</a></li>
->>>>>>> 397eac64
+									<li>Defined in <a href="https://github.com/broxus/ton-inpage-provider/blob/8708874/src/index.ts#L167">src/index.ts:167</a></li>
 								</ul>
 							</aside>
 							<div class="tsd-comment tsd-typography">
@@ -446,11 +406,7 @@
 						<li class="tsd-description">
 							<aside class="tsd-sources">
 								<ul>
-<<<<<<< HEAD
-									<li>Defined in <a href="https://github.com/broxus/ton-inpage-provider/blob/bbbd821/src/index.ts#L504">src/index.ts:504</a></li>
-=======
-									<li>Defined in <a href="https://github.com/broxus/ton-inpage-provider/blob/7b10c02/src/index.ts#L493">src/index.ts:493</a></li>
->>>>>>> 397eac64
+									<li>Defined in <a href="https://github.com/broxus/ton-inpage-provider/blob/8708874/src/index.ts#L504">src/index.ts:504</a></li>
 								</ul>
 							</aside>
 							<div class="tsd-comment tsd-typography">
@@ -481,11 +437,7 @@
 						<li class="tsd-description">
 							<aside class="tsd-sources">
 								<ul>
-<<<<<<< HEAD
-									<li>Defined in <a href="https://github.com/broxus/ton-inpage-provider/blob/bbbd821/src/index.ts#L458">src/index.ts:458</a></li>
-=======
-									<li>Defined in <a href="https://github.com/broxus/ton-inpage-provider/blob/7b10c02/src/index.ts#L447">src/index.ts:447</a></li>
->>>>>>> 397eac64
+									<li>Defined in <a href="https://github.com/broxus/ton-inpage-provider/blob/8708874/src/index.ts#L458">src/index.ts:458</a></li>
 								</ul>
 							</aside>
 							<div class="tsd-comment tsd-typography">
@@ -524,11 +476,7 @@
 						<li class="tsd-description">
 							<aside class="tsd-sources">
 								<ul>
-<<<<<<< HEAD
-									<li>Defined in <a href="https://github.com/broxus/ton-inpage-provider/blob/bbbd821/src/index.ts#L428">src/index.ts:428</a></li>
-=======
-									<li>Defined in <a href="https://github.com/broxus/ton-inpage-provider/blob/7b10c02/src/index.ts#L417">src/index.ts:417</a></li>
->>>>>>> 397eac64
+									<li>Defined in <a href="https://github.com/broxus/ton-inpage-provider/blob/8708874/src/index.ts#L428">src/index.ts:428</a></li>
 								</ul>
 							</aside>
 							<div class="tsd-comment tsd-typography">
@@ -568,11 +516,7 @@
 						<li class="tsd-description">
 							<aside class="tsd-sources">
 								<ul>
-<<<<<<< HEAD
-									<li>Defined in <a href="https://github.com/broxus/ton-inpage-provider/blob/bbbd821/src/index.ts#L414">src/index.ts:414</a></li>
-=======
-									<li>Defined in <a href="https://github.com/broxus/ton-inpage-provider/blob/7b10c02/src/index.ts#L403">src/index.ts:403</a></li>
->>>>>>> 397eac64
+									<li>Defined in <a href="https://github.com/broxus/ton-inpage-provider/blob/8708874/src/index.ts#L414">src/index.ts:414</a></li>
 								</ul>
 							</aside>
 							<div class="tsd-comment tsd-typography">
@@ -596,11 +540,7 @@
 						<li class="tsd-description">
 							<aside class="tsd-sources">
 								<ul>
-<<<<<<< HEAD
-									<li>Defined in <a href="https://github.com/broxus/ton-inpage-provider/blob/bbbd821/src/index.ts#L440">src/index.ts:440</a></li>
-=======
-									<li>Defined in <a href="https://github.com/broxus/ton-inpage-provider/blob/7b10c02/src/index.ts#L429">src/index.ts:429</a></li>
->>>>>>> 397eac64
+									<li>Defined in <a href="https://github.com/broxus/ton-inpage-provider/blob/8708874/src/index.ts#L440">src/index.ts:440</a></li>
 								</ul>
 							</aside>
 							<div class="tsd-comment tsd-typography">
@@ -656,11 +596,7 @@
 						<li class="tsd-description">
 							<aside class="tsd-sources">
 								<ul>
-<<<<<<< HEAD
-									<li>Defined in <a href="https://github.com/broxus/ton-inpage-provider/blob/bbbd821/src/index.ts#L158">src/index.ts:158</a></li>
-=======
-									<li>Defined in <a href="https://github.com/broxus/ton-inpage-provider/blob/7b10c02/src/index.ts#L162">src/index.ts:162</a></li>
->>>>>>> 397eac64
+									<li>Defined in <a href="https://github.com/broxus/ton-inpage-provider/blob/8708874/src/index.ts#L158">src/index.ts:158</a></li>
 								</ul>
 							</aside>
 							<div class="tsd-comment tsd-typography">
@@ -688,11 +624,7 @@
 						<li class="tsd-description">
 							<aside class="tsd-sources">
 								<ul>
-<<<<<<< HEAD
-									<li>Defined in <a href="https://github.com/broxus/ton-inpage-provider/blob/bbbd821/src/index.ts#L473">src/index.ts:473</a></li>
-=======
-									<li>Defined in <a href="https://github.com/broxus/ton-inpage-provider/blob/7b10c02/src/index.ts#L462">src/index.ts:462</a></li>
->>>>>>> 397eac64
+									<li>Defined in <a href="https://github.com/broxus/ton-inpage-provider/blob/8708874/src/index.ts#L473">src/index.ts:473</a></li>
 								</ul>
 							</aside>
 							<div class="tsd-comment tsd-typography">
@@ -736,11 +668,7 @@
 						<li class="tsd-description">
 							<aside class="tsd-sources">
 								<ul>
-<<<<<<< HEAD
-									<li>Defined in <a href="https://github.com/broxus/ton-inpage-provider/blob/bbbd821/src/index.ts#L232">src/index.ts:232</a></li>
-=======
-									<li>Defined in <a href="https://github.com/broxus/ton-inpage-provider/blob/7b10c02/src/index.ts#L221">src/index.ts:221</a></li>
->>>>>>> 397eac64
+									<li>Defined in <a href="https://github.com/broxus/ton-inpage-provider/blob/8708874/src/index.ts#L232">src/index.ts:232</a></li>
 								</ul>
 							</aside>
 							<div class="tsd-comment tsd-typography">
@@ -777,11 +705,7 @@
 						<li class="tsd-description">
 							<aside class="tsd-sources">
 								<ul>
-<<<<<<< HEAD
-									<li>Defined in <a href="https://github.com/broxus/ton-inpage-provider/blob/bbbd821/src/index.ts#L583">src/index.ts:583</a></li>
-=======
-									<li>Defined in <a href="https://github.com/broxus/ton-inpage-provider/blob/7b10c02/src/index.ts#L571">src/index.ts:571</a></li>
->>>>>>> 397eac64
+									<li>Defined in <a href="https://github.com/broxus/ton-inpage-provider/blob/8708874/src/index.ts#L583">src/index.ts:583</a></li>
 								</ul>
 							</aside>
 							<div class="tsd-comment tsd-typography">
@@ -855,11 +779,7 @@
 						<li class="tsd-description">
 							<aside class="tsd-sources">
 								<ul>
-<<<<<<< HEAD
-									<li>Defined in <a href="https://github.com/broxus/ton-inpage-provider/blob/bbbd821/src/index.ts#L572">src/index.ts:572</a></li>
-=======
-									<li>Defined in <a href="https://github.com/broxus/ton-inpage-provider/blob/7b10c02/src/index.ts#L560">src/index.ts:560</a></li>
->>>>>>> 397eac64
+									<li>Defined in <a href="https://github.com/broxus/ton-inpage-provider/blob/8708874/src/index.ts#L572">src/index.ts:572</a></li>
 								</ul>
 							</aside>
 							<div class="tsd-comment tsd-typography">
@@ -908,11 +828,7 @@
 						<li class="tsd-description">
 							<aside class="tsd-sources">
 								<ul>
-<<<<<<< HEAD
-									<li>Defined in <a href="https://github.com/broxus/ton-inpage-provider/blob/bbbd821/src/index.ts#L530">src/index.ts:530</a></li>
-=======
-									<li>Defined in <a href="https://github.com/broxus/ton-inpage-provider/blob/7b10c02/src/index.ts#L519">src/index.ts:519</a></li>
->>>>>>> 397eac64
+									<li>Defined in <a href="https://github.com/broxus/ton-inpage-provider/blob/8708874/src/index.ts#L530">src/index.ts:530</a></li>
 								</ul>
 							</aside>
 							<div class="tsd-comment tsd-typography">
@@ -947,11 +863,7 @@
 						<li class="tsd-description">
 							<aside class="tsd-sources">
 								<ul>
-<<<<<<< HEAD
-									<li>Defined in <a href="https://github.com/broxus/ton-inpage-provider/blob/bbbd821/src/index.ts#L249">src/index.ts:249</a></li>
-=======
-									<li>Defined in <a href="https://github.com/broxus/ton-inpage-provider/blob/7b10c02/src/index.ts#L238">src/index.ts:238</a></li>
->>>>>>> 397eac64
+									<li>Defined in <a href="https://github.com/broxus/ton-inpage-provider/blob/8708874/src/index.ts#L249">src/index.ts:249</a></li>
 								</ul>
 							</aside>
 							<div class="tsd-comment tsd-typography">
@@ -978,11 +890,7 @@
 						<li class="tsd-description">
 							<aside class="tsd-sources">
 								<ul>
-<<<<<<< HEAD
-									<li>Defined in <a href="https://github.com/broxus/ton-inpage-provider/blob/bbbd821/src/index.ts#L254">src/index.ts:254</a></li>
-=======
-									<li>Defined in <a href="https://github.com/broxus/ton-inpage-provider/blob/7b10c02/src/index.ts#L243">src/index.ts:243</a></li>
->>>>>>> 397eac64
+									<li>Defined in <a href="https://github.com/broxus/ton-inpage-provider/blob/8708874/src/index.ts#L254">src/index.ts:254</a></li>
 								</ul>
 							</aside>
 							<div class="tsd-comment tsd-typography">
@@ -1009,11 +917,7 @@
 						<li class="tsd-description">
 							<aside class="tsd-sources">
 								<ul>
-<<<<<<< HEAD
-									<li>Defined in <a href="https://github.com/broxus/ton-inpage-provider/blob/bbbd821/src/index.ts#L259">src/index.ts:259</a></li>
-=======
-									<li>Defined in <a href="https://github.com/broxus/ton-inpage-provider/blob/7b10c02/src/index.ts#L248">src/index.ts:248</a></li>
->>>>>>> 397eac64
+									<li>Defined in <a href="https://github.com/broxus/ton-inpage-provider/blob/8708874/src/index.ts#L259">src/index.ts:259</a></li>
 								</ul>
 							</aside>
 							<div class="tsd-comment tsd-typography">
@@ -1032,11 +936,7 @@
 						<li class="tsd-description">
 							<aside class="tsd-sources">
 								<ul>
-<<<<<<< HEAD
-									<li>Defined in <a href="https://github.com/broxus/ton-inpage-provider/blob/bbbd821/src/index.ts#L264">src/index.ts:264</a></li>
-=======
-									<li>Defined in <a href="https://github.com/broxus/ton-inpage-provider/blob/7b10c02/src/index.ts#L253">src/index.ts:253</a></li>
->>>>>>> 397eac64
+									<li>Defined in <a href="https://github.com/broxus/ton-inpage-provider/blob/8708874/src/index.ts#L264">src/index.ts:264</a></li>
 								</ul>
 							</aside>
 							<div class="tsd-comment tsd-typography">
@@ -1055,11 +955,7 @@
 						<li class="tsd-description">
 							<aside class="tsd-sources">
 								<ul>
-<<<<<<< HEAD
-									<li>Defined in <a href="https://github.com/broxus/ton-inpage-provider/blob/bbbd821/src/index.ts#L271">src/index.ts:271</a></li>
-=======
-									<li>Defined in <a href="https://github.com/broxus/ton-inpage-provider/blob/7b10c02/src/index.ts#L260">src/index.ts:260</a></li>
->>>>>>> 397eac64
+									<li>Defined in <a href="https://github.com/broxus/ton-inpage-provider/blob/8708874/src/index.ts#L271">src/index.ts:271</a></li>
 								</ul>
 							</aside>
 							<div class="tsd-comment tsd-typography">
@@ -1080,11 +976,7 @@
 						<li class="tsd-description">
 							<aside class="tsd-sources">
 								<ul>
-<<<<<<< HEAD
-									<li>Defined in <a href="https://github.com/broxus/ton-inpage-provider/blob/bbbd821/src/index.ts#L276">src/index.ts:276</a></li>
-=======
-									<li>Defined in <a href="https://github.com/broxus/ton-inpage-provider/blob/7b10c02/src/index.ts#L265">src/index.ts:265</a></li>
->>>>>>> 397eac64
+									<li>Defined in <a href="https://github.com/broxus/ton-inpage-provider/blob/8708874/src/index.ts#L276">src/index.ts:276</a></li>
 								</ul>
 							</aside>
 							<div class="tsd-comment tsd-typography">
@@ -1112,11 +1004,7 @@
 						<li class="tsd-description">
 							<aside class="tsd-sources">
 								<ul>
-<<<<<<< HEAD
-									<li>Defined in <a href="https://github.com/broxus/ton-inpage-provider/blob/bbbd821/src/index.ts#L486">src/index.ts:486</a></li>
-=======
-									<li>Defined in <a href="https://github.com/broxus/ton-inpage-provider/blob/7b10c02/src/index.ts#L475">src/index.ts:475</a></li>
->>>>>>> 397eac64
+									<li>Defined in <a href="https://github.com/broxus/ton-inpage-provider/blob/8708874/src/index.ts#L486">src/index.ts:486</a></li>
 								</ul>
 							</aside>
 							<div class="tsd-comment tsd-typography">
@@ -1163,11 +1051,7 @@
 						<li class="tsd-description">
 							<aside class="tsd-sources">
 								<ul>
-<<<<<<< HEAD
-									<li>Defined in <a href="https://github.com/broxus/ton-inpage-provider/blob/bbbd821/src/index.ts#L562">src/index.ts:562</a></li>
-=======
-									<li>Defined in <a href="https://github.com/broxus/ton-inpage-provider/blob/7b10c02/src/index.ts#L550">src/index.ts:550</a></li>
->>>>>>> 397eac64
+									<li>Defined in <a href="https://github.com/broxus/ton-inpage-provider/blob/8708874/src/index.ts#L562">src/index.ts:562</a></li>
 								</ul>
 							</aside>
 							<h4 class="tsd-parameters-title">Parameters</h4>
